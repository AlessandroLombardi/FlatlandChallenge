%----------------------------------------------------------------------------------------
%	PACKAGES AND DOCUMENT CONFIGURATIONS
%----------------------------------------------------------------------------------------

% !TeX spellcheck = it
\documentclass[11pt, a4paper, hidelinks]{report}

\usepackage{anyfontsize}
%\usepackage{siunitx} % Provides the \SI{}{} and \si{} command for typesetting SI units
\usepackage{graphicx} % Required for the inclusion of images
\usepackage{subcaption}
%\usepackage{natbib} % Required to change bibliography style to APA
\usepackage{amsmath} % Required for some math elements
\usepackage[export]{adjustbox}
\usepackage{eurosym} % euro simbol
\usepackage{hyperref} % hyperlink
\usepackage[utf8]{inputenc}
\usepackage{bookmark}
\usepackage{float}
\usepackage{epigraph}
\usepackage{quoting}
\usepackage{newlfont}
\usepackage{color}
\usepackage{geometry}
\usepackage{algorithm2e}
\usepackage{titletoc}

% To add numbers in algorithm lines
\LinesNumbered

\renewcommand{\labelenumi}{\alph{enumi}.} % Make numbering in the enumerate environment by letter rather than number (e.g. section 6)

\begin{document}
\begin{titlepage}

\begin{center}
{{\Large{\textsc{Alma Mater Studiorum $\cdot$ University of Bologna}}}}
\rule[0.1cm]{15.8cm}{0.25mm}
\\\vspace{3mm}
%
%
{\Large{Dipartimento di Informatica - Scienza e Ingegneria\\
Artificial Intelligence}}


\end{center}

\vspace{20mm}

\begin{center}{
%
%
	{\LARGE{\textbf{Flatland Challenge}}}}
\end{center}

\vspace{15mm}

{\begin{center}
	 \large{Project Presentation}
\end{center}}

\vspace{32mm} \par \noindent

\begin{minipage}[t]{0.47\textwidth}
%
%
{\large{ Professor \vspace{2mm}\\{\textbf{Andrea Asperti}
}\\\\\\}}
\end{minipage}
%
\hfill
%
\begin{minipage}[t]{0.47\textwidth}\raggedleft{}{
{\large{ Students
\vspace{2mm}\\
\textbf{Alessandro Lombardi\\Fiorenzo Parascandolo} }}}
\end{minipage}

\vspace{31mm}

\begin{center}
Academic Year {2019/2020}
\end{center}

\end{titlepage}

{\tableofcontents}
\thispagestyle{empty}

\newpage
\setcounter{page}{1}

\chapter*{Introduction}

\chapter{Flatland environment}\label{ch:flatland-environment}
\addcontentsline{toc}{chapter}{Flatland}

In order to conceive a solution for this challenge we need to fully understand the environment, how does it work and how do some subtle details influence behind the scenes what we can only perceive through observations and rewards.
The following results have been evaluated on the Python package flatland-rl version 2.1.10.

\section*{The classes RailAgentStatus and EnvAgent}\label{sec:the-classes-railagentstatus-and-envagent}

\textbf{RailAgentStatus} extends Python IntEnum and assumes the following values:
\begin{itemize}
	\item READY\_TO\_DEPART (0) the agent is not in the grid yet (position is None), the prediction is to stay at the starting position.
If a MOVE\_* action is performed during this state it becomes ACTIVE\@.
	\item ACTIVE (1) the agent is in the grid (position is not None) and hasn't reached the target yet, the prediction is the remaining path.
	\item DONE (2) the agent is still in the grid (position is not None) but has already reached the target, the prediction is to stay at the target forever.
	\item DONE\_REMOVED (3) the agent has reached the target and it's removed from the grid.
\end{itemize}

\textbf{Grid4TransitionsEnum} extends Python standard IntEnum and assumes the following values: NORTH (0), EAST (1), SOUTH (2), WEST (3).
\textbf{Grid4TransitionsEnum} is used to indicate absolute directions, related to the environment, like a compass.
Possible usages are storing where the agent is facing or computing legal actions, for example including as observation a one hot encoding of the directions where the agent can move.
\\
\textbf{EnvAgent} class models the agent and encapsulates in its internal state the following attributes:
\begin{itemize}
	\item initial\_position: Tuple[int, int], initial coordinate.
	\item initial\_direction: Grid4TransitionsEnum, the initial agent facing direction.
	\item direction: Grid4TransitionsEnum, the current facing direction.
	\item target: Tuple[int, int], the final coordinate.
	\item moving: bool, True if the agent is in a moving state.
	\item speed\_data: dictionary, containing information about the agent's speed.
	\item malfunction\_data: dictionary, containing information about malfunctions.
	\item status: RailAgentStatus, the current agent status.
\end{itemize}

The speed of an agent contains the keys 'position\_fraction' used as a counter of the percentage of completion of an movement from a cell to another, 'speed' the value between 0 and 1 used to increment the 'position\_fraction' and 'transition\_action\_on\_cellexit' which contains the action to perform on the next cell, if it completes the one in the current step, otherwise in following steps may change multiple times.

The malfunction of an agent contains the keys 'malfunction' which contains how many steps are necessary to fix the agent, 'malfunction\_rate', the mean rate (average number of events in an interval) of the Poisson distribution, 'next\_malfunction' the number of steps the next malfunction will occur and 'nr\_malfunctions' the number of previous malfunctions.

\section{The class RailEnv}\label{sec:the-class-railenv}

From the documentation
\begin{quotation}
	RailEnv is an environment inspired by a (simplified version of) a rail
    network, in which agents (trains) have to navigate to their target
    locations in the shortest time possible, while at the same time cooperating
    to avoid bottlenecks.
\end{quotation}

In the \textit{step} function the number of steps is updated and if the overall task is still uncompleted, for each agent the associated reward is initially put to zero, a malfunction is tried to be induced and the specific step is performed.
The info of the agent are prepared and finally the malfunctions are ``repaired''.
Agents are handled in the order in which are passed.

\subsection{Environment Actions}\label{subsec:environment-actions}
The available actions are:
\begin{itemize}
	\item DO\_NOTHING (0) Default action if None has been provided or the value is not within this list.
If agent.moving is True then the agent will MOVE\_FORWARD\@.
    \item MOVE\_LEFT (1) If agent.moving is False then becomes True.
If it's possible turn the agent left, changing its direction, otherwise if agent.moving is True tries the action MOVE\_FORWARD\@.
    \item MOVE\_FORWARD (2) If agent.moving is False then becomes True.
It updates the direction of the agent and if the new cell is a dead-end the new direction is the opposite of the current.
    \item MOVE\_RIGHT (3) If agent.moving is False then becomes True.
If it's possible turn the agent right, changing its direction, otherwise if agent.moving is True tries the action MOVE\_FORWARD\@.
    \item STOP\_MOVING (4) If agent.moving is True then becomes False.
A penalty will be added.
Stop the agent in the current occupied cell.
\end{itemize}

\begin{algorithm}[H]
	\uIf{agent is in DONE or in DONE\_REMOVED ($1^{\text{th}}$ case)}{
		no reward is computed\\
		\Return{}
	}
	\uIf{agent is in READY\_TO\_DEPART ($2^{\text{th}}$ case)}{
		if the provided action is a MOVE\_* type and the initial cell is free the agent become ACTIVE and is initialized\\
		reward is computed\\
		\Return{}
	}
	\uIf{agent is in malfunction (($3^{\text{th}}$ case))}{
		reward is computed\\
		\Return{}
	}
	\uIf{agent is at the beginning of a cell}{
		update agent.moving considering the observations above depending on the different action types.\\
		\uIf{agent.moving}{
			the wanted action validity is first checked and if it is valid (considering also the possibility to backup from an invalid MOVE\_RIGHT or MOVE\_LEFT to a valid MOVE\_FORWARD) action is stored otherwise agent.moving becomes False and penalties are added, in this process agent.moving and agent.speed\_data['transition\_action\_on\_cellexit'] are updated
		}
	}

	\eIf{agent.moving ($4^{\text{th}}$ case)}{
		Updates the percentage of completion then if it is completely arrived on the next cell, before updating the position, the direction and clears the completion percentage it checks whether the new cell is free. Until the cell remains occupied in the future executions the agent will repeat this process.\\
		reward is computed
	}{
		reward is computed
	}
 	\caption{The \textit{\_step\_agent} algorithm}\label{alg:flatland_agent_loop}
\end{algorithm}
\noindent
\\
\\
Some useful questions:
\begin{itemize}
	\item Can agents stop during the performance of an action between two cells?
Absolutely no, it's like any other action.
	\item Are requested actions during a malfunction ignored?
Yes.
	\item Are requested actions during a not completed movement saved for after execution?
No, because the condition at line 11 is not executed and the conditions in line 16 check whether the cell is free and possibly complete agent data.
Actions are not allowed to change within the cell, each agent can only chose an action to be taken when entering a cell.
This action is then executed when a step to the next cell is valid.
	\item How is possible to understand if an agent is ready to perform an action?
The entry info\_dict["action\_required"] returned by the function \textit{step} of \textbf{RailEnv} contains True for the given agent.
This doesn't mean that the action will be successfully executed due to the presence of malfunctions or blocking agents, in this case info\_dict["action\_required"] will remain True.
	\item Does an agent which has been reached DONE be removed automatically the following step?
Although in rendering its representation may remain, the agent is removed.
It is possible to change this setting modifying the attribute remove\_agents\_at\_target of the class \textbf{RailEnv}.
	\item Does an agent automatically pass from READY\_TO\_DEPART to ACTIVE at the beginning?
No. A MOVE\_* is necessary.
	\item Do collisions occur?
No, agents check if the cell is free before moving.
Deadlocks are possible when two agents are one in front the other without any chance to change path.
\end{itemize}

\subsection{Malfunctions}\label{subsec:malfunctions}
The strategy depends on the passed \textit{malfunction\_generator\_and\_process\_data}.
A strategy can be defined using the class \textbf{MalfunctionParameters} that can be initialized with the parameters to shape the stochasticity of the environment as the malfunction rate, expressed as a probability (Poisson distribution), and minimum and maximum malfunction duration.

\begin{itemize}
	\item A malfunction can occur during the resolution of another?
No.
	\item An agent could have a malfunction during the completion of an action between two cells?
Yes, malfunctions are induced before the step and so before also action completion.
\end{itemize}

\subsection{Speed}\label{subsec:speed}
The different speed profiles (speed is between 0 and 1) can be generated setting the parameter schedule\_generator.
Speed configurations can be build using \textbf{ScheduleGenerator}s.

\subsection{Rewards}\label{subsec:rewards}
The rewards are based on the following values:
\begin{itemize}
	\item invalid\_action\_penalty which is currently set to 0, penalty for requesting an invalid action
	\item \textbf{step\_penalty} which is -1 * alpha, penalty for a time step.
	\item \textbf{global\_reward} which is 1 * beta, a sort of default penalty.
	\item stop\_penalty which is currently set to 0, penalty for stopping a moving agent
	\item start\_penalty which is currently set to 0, penalty for starting a stopped agent
\end{itemize}

The full step penalty is computed as the product between step\_penalty and agent.speed\_data['speed'].
There are different rewards for different situations:

\begin{itemize}
	\item single agents that are in DONE or in DONE\_REMOVED have zero reward ($1^{\text{th}}$ \textit{\_step\_agent} case).
	\item all agents that have finished in this episode (checked at the end of the \textit{step}) or previously (checked at the beginning of the \textit{step}), have reward equal to the global\_reward (when in \textit{step} all agents have reached their target)
	\item full step penalty is assigned when an agent is READY\_TO\_DEPART and in the current turn moves or stay there ($2^{\text{th}}$ \textit{\_step\_agent} case), or when is in malfunction ($3^{\text{th}}$ \textit{\_step\_agent} case).
	\item full step penalty plus the other penalties (invalid\_action\_penalty, stop\_penalty and start\_penalty) when the agent is finishing actions or start new ones ($4^{\text{th}}$ \textit{\_step\_agent} case).
Currently the other penalties are all set to zero.
\end{itemize}

So each train starts counting rewards since the beginning, not since it becomes ACTIVE\@.
Currently it is possible to say that rewards are always full step excluding the end of the episode and the single agents that have finished which have reward equal to 0.

\chapter{Multi-Agent Reinforcement Learning (MARL)}\label{ch:multi-agent-reinforcement-learning}
\addcontentsline{toc}{chapter}{Multi-Agent Reinforcement Learning (MARL)}

This section provides an overview of some useful works and theory behind MARL that we consider useful to suggest approaches or solutions to the Flatland Challenge.

\section*{Theoretical background}\label{sec:marl-theoretical-background}

\subsection{Introduction}\label{subsec:introduction}

\begin{quoting}[font=itshape, begintext={"}, endtext={"\cite{MARL_definition}}]
Specifically, MARL addresses the sequential decision-making problem of multiple autonomous agents that operate in a common environment, each of which aims to optimize its own long-term return by interacting with the environment and other agents.
\end{quoting}

MARL algorithms can be divided into three groups~\cite{zhang2019multiagent}:

\begin{itemize}
	\item \textbf{Fully cooperative}, where agents collaborate to optimize a common long-term return.
	\item \textbf{Fully competitive}, where the return of agents usually sum up to zero.
	\item \textbf{Mix of the two}, where both cooperative and competitive agents are involved.
\end{itemize}

We consider the Flatland Challenge a fully cooperative environment since each agent apparently compete to reach faster its destination and gain rails portions but the problem must consider the common time minimization goal.
There exist two closely related theoretical frameworks for MARL~\cite{zhang2019multiagent}:

\begin{itemize}
	\item \textbf{Markov/Stochastic Game}.
All agents share the same state and differently from classical single agent's \textbf{Markov Decision Process (MDP)}, the optimal performance of each agent is controlled not only by its own policy, but also the choices of all other players of the game.
Usually agents share a common reward function but it is possible to have different functions like in the team-average reward setting.
	\item \textbf{Decentralized POMDP (Dec-POMDP)}.
As a MDP can be extended to a \textbf{Partially Observable Markov Decision Process (POMDP)} when information that can be accessed at a given state is incomplete, similarly a Markov Game can be extended to a Dec-POMDP\@.
In multi-agent scenario, an agent may not only depend on the information it has autonomously gathered, it will also be influenced by the choices of other agents, which are partially observable.
In Dec-POMDP each agent has its own local observation of the system state, that without other agents' observations, leads to the impossibility to maintain a global belief state.
To overcome this problem, agents can exploit levels of coordination among them to obtain the full observability of a state by combining the individual observations from each member~\cite{castaneda}.
Dec-POMDP approaches are usually considered more difficult to solve than others, especially when the number of agents is greater than two.
	\item \textbf{Extensive-Form Game} inspired from computational game theory, it handles imperfect information.
It is usually used in mixed or competitive environments.
\end{itemize}

In the Flatland environment a state is surely represented by the positions and orientations of each agent in the map, since the railroad is static and agents influence it only by moving and interrupting paths.
Flatland environment allows to personalize how agents perceive the world implementing custom observations.

The involvement of Deep Learning to tackle the problem of MARL defines a new specific subject called \textbf{Multi-agent Deep Reinforcement Learning (MADRL)}.
~\cite{Hernandez_Leal_2019} presents four categories of recent MADRL works:
\begin{itemize}
	\item \textbf{Analysis of emergent behaviors}, in general, they do not propose learning algorithms, their main focus is to analyze and evaluate DRL algorithms in a multi-agent environment.
	\item \textbf{Learning communication}, they study communications techniques to share information.
	\item \textbf{Learning cooperation}, they directly explore approaches based on actions and observations to build multi-agent systems.
	\item \textbf{Agents modeling agents}, they study how agents reason about others to fulfill a task.
\end{itemize}

\subsection{Challenges}\label{subsec:challenges}

MARL frameworks inevitably adds many challenging problems on the single-agent scenario.
\begin{quoting}[font=itshape, begintext={"}, endtext={"\cite{Hernandez_Leal_2019}}]
Learning in multiagent settings is fundamentally more difficult than the single-agent case due to the presence of multiagent pathologies, e.g., the moving target problem (non-stationarity), curse of dimensionality, multiagent credit assignment, global exploration, and relative overgeneralization.
\end{quoting}

Below follow some problems that may affect the Flatland Challenge.

\subsubsection{Non-Stationarity}~\newline

\begin{quoting}[font=itshape, begintext={"}, endtext={"\cite{papoudakis2019dealing}}]
In Markov games, the state transition function $T$ and the reward function of each agent $r_i$ depend on the actions of all agents.
During the training of multiple agents, the policy of each agent changes through time.
As a result, each agents’ perceived transition and reward functions change as well.
Single-agent RL procedures which commonly assume stationarity of these functions might not quickly adapt to such changes.
\end{quoting}

In a single-agent environment, an agent is concerning only the outcome of its own actions.
In a multi-agent scenario, an agent observes not only the outcomes of its own action but also the behavior of other agents.
Agents may interact with each other and learn concurrently leading to a continuous reshape of the environment and to non-stationarity~\cite{zhang2019multiagent}.
For example the classical DQN does not provide working solutions, some derivations have been proposed to deal with this problem such as \textbf{Deep Repeated Update Q-network (DRUQN)}~\cite{castaneda}, \textbf{Deep Loosely Coupled Q-network (DLCQN)}~\cite{castaneda} and \textbf{ multi-agent concurrent DQN}.
Other techniques to adapt classical experience replay to multi-agent environment have been proposed such as \textbf{Hysteretic-DQN (HDQN)} and \textbf{Lenient-DQN (LDQN)}~\cite{Nguyen_2020}.

There are different ways to tackle the non-stationary problem, as illustrated by~\cite{papoudakis2019dealing}.
\begin{itemize}
	\item \textbf{Centralized Critic Architecture} based on an actor-critic algorithm.
The critics' training is centralized and has access to the observations and actions of all agents, while the actors' training is decentralized.
An example is the \textbf{Multi-Agent Deep Deterministic Policy Gradient (MADDPG)} algorithm.
In MADDPG each agent uses a centralized critic and a decentralized actor.
Since the training of each agent depends on the observations and actions of all the other agents, each agent perceives the environment as stationary.
	\item \textbf{Decentralized Learning} Techniques using self-play.
	\item Opponent Modelling.
	\item \textbf{Meta-Learning}.
	\item Communication.
Either accessing hidden layers as \textbf{CommNet} or feeding other agents' neural networks as \textbf{Reinforced Inter-Agent Learning (RIAL)}.
\end{itemize}

A popular alternative approach to MARL is \textbf{Independent Learning}, in which each agent independently learns its own policy, treating other agents as part of the environment.
While this method avoid some scalability problems and has been successfully used in practice it introduces a non-stationary environment from the point of view of each agent.

\subsubsection{Partial observability}~\newline
As mentioned, in the single-agent scenario this type of problem is usually modelled with a POMDP\@.
\textbf{Deep Recurrent Q-Networks (DRQN)} proposed using recurrent neural networks, in particular, Long Short-Term Memory (LSTMs) cells in DQN, to introduce a memory capability.
An extension of DRQN for multi-agent environments is \textbf{Deep Distributed Recurrent Q-network (DDRQN)}~\cite{Nguyen_2020}.
Another technique to deal with partial observability is \textbf{Deep Recurrent Policy Inference Q-network (DRPIQN)} learned by adapting network’s attention to policy features and their own Q-values at various stages of the training process.
Methods to address partial observability in Markov Games usually involve communication (RIAL and \textbf{Differentiable Inter-Agent Learning (DIAL)}) or parameter sharing (\textbf{PS-DQN}, \textbf{PS-DDPG}, \textbf{PS-A3C} and \textbf{PS-TRPO}).
Alternatively to the Markov Game, the Dec-POMDP can be used to model this type of scenario in a more classical \textbf{centralized learning for decentralized execution} fashion or in a more modern \textbf{decentralized learning for decentralized execution} way.

\subsubsection{Scalability}~\newline
To handle non-stationarity, each individual agent may need to account for the joint action space, whose dimension increases exponentially with the number of agents, this is  also referred to as the combinatorial nature of MARL\@~\cite{zhang2019multiagent}.
Many methods have been proposed to tackle this problem, one of them is the extension of \textbf{Curriculum Learning} for a multi-agent scenario.

\subsubsection{Information Structures and Training Schemes}~\newline
In the single-agent case is easier to understand what information is visible to the agent.
In Markov games is sufficient to observe the current state, while on extensive-form games agents may need to recall the history of past decisions.
In addition agents struggle to fully access information like rewards and policies of other agents, increasing the non-stationarity viewed by by individual agents~\cite{Nguyen_2020}~\cite{zhang2019multiagent}.
These considerations led to the development of different training schemes such as centralized learning for decentralized execution, which originated from the works on the Dec-POMDP setting and has been widely adopted in recent MADRL works, and \textbf{fully decentralized}.
The former has become a standard as simulators are usually involved in MARL training, there are different types of communications between agents and the central controller such as centralized learning, concurrent learning and parameter sharing\cite{Nguyen_2020}.
Usually decentralized settings may allow some sort of communication to address the non-convergence issue typical of the independent learning, this strategy is also referred as \textbf{decentralized setting with networked agents}.

\subsubsection{Multi-agent credit assignment}~\newline
% TODO

\chapter{Algorithms}\label{ch:algorithms}
\addcontentsline{toc}{chapter}{Algorithms}

This section describes the implementation and the testing of some Deep Reinforcement Learning algorithms explored in this work.

<<<<<<< HEAD
\section{PS-PPO}\label{sec:ps-ppo}
=======
\section{Observations, actions and rewards}\label{sec:observations-and-actions}

This section provides some details on how observations and actions have been modeled in the various implementations.

\subsection{Observations}\label{subsec:observations}

% TODO

\subsection{Actions}\label{subsec:actions}
As mentioned before~\ref{subsec:environment-actions} the Flatland environments provides for each agent five different actions.
The DO\_NOTHING is not necessary to reach a solution, because the agent can continue moving forward deciding each time the action MOVE\_FORWARD or stop using STOP\_MOVING\@.
As we think that further from being useless it may also damage the overall performance we decided to consider its removal.
It has already mentioned the ambiguity of the actions MOVE\_LEFT and MOVE\_RIGHT where they are forbidden, it is natural to conclude that the agents may learn bad policies that maps these actions to the same effect of the MOVE\_FORWARD action.
We observed that this phenomenon is very common due to the presence of long straight paths where the agent is allowed only to stop or move forward and concluded that even stopping in the middle of the rail does not have much sense because agents still stop when other agents block their way due to deadlocks, different speeds or malfunctions.
For this reason we considered the possibility to force agents to only decide and learn in switches, where multiple actions are allowed and agents may learn to give way to other agents, avoid deadlocks, reach the target and more.
This considerations lead to skipping a lot of choices during learning and deploy \textbf{Action Masking} to avoid illegal actions.
Actions masking is described in details in the respective implementations~\ref{subsubsec:action_masking_ppo}.
% TODO complete refs to implementations
~\ref{subsec:rewards2} analyze an alternative approach to action masking based on rewards.

\subsection{Rewards}\label{subsec:rewards2}

% TODO reward shaping

\section*{PS-PPO}\label{sec:ps-ppo}
>>>>>>> 035a7118
\subsection{Algorithm}\label{subsec:the-algorithm}
The algorithm is inspired by the work of Gupta et al.~\cite{ps-ppo_paper} which extends three classes of single-agent Deep Reinforcement Learning (DQN, DDPG and TRPO) to cooperative multi-agent systems.
In their work they explore the task of learning cooperative tasks in partially observable environments using an implicit communication protocol based on parameters sharing.
They illustrate that centralized approaches, based on mapping the joint observation of all the agents to a joint action, suffer from the exponential growth in the observation and actions spaces with the number of agents, while concurrent and independent suffer from the non-stationarity of the multi-agents environments and the lack of communication.
Parameter sharing represents an ideal trade off to tackle the major challenges of multi-agent systems and provide a scalable framework.
The authors suggest the policy gradient algorithm \textbf{Trust Region Policy Optimization (TRPO)} while in this work we present an alternative version based on \textbf{Proximal Policy Optimization (PPO)}.
We will mot report here all the details of the two above mentioned algorithms in single-agent setting, which can be found in the references~\cite{trpo}~\cite{ppo}.
The basic principle of Policy Gradient methods relies on the concept of gradient ascent to follow policies with the steepest increase in rewards.
However, this simple setting may lead the algorithm to get overconfidence and make bad moves that ruin almost irreversibly the progress of the training.
TRPO has been proposed to solve this issue by introducing the concept of guaranteed monotonic improvement.
Theoretically, TRPO can guarantee a policy improvement as long as it optimizes the local approximation within a trusted region, creating at each update a better policy.
PPO was conceived to improve the policy-based techniques by introducing an algorithm that attains the data efficiency and reliable performance of TRPO, while using only first-order optimization, as one of the most remarkable drawback of TRPO is its complexity.
PPO relies on clipped probability ratios, which forms a pessimistic estimate of the performance of the policy, and data sampled from applying for several time steps the policy to obtain a so called trajectory.
Trajectories are finally used to optimize the policies in multiple epochs of mini-batch updates.

\subsection{Implementation}\label{subsec:the-implementation}

This part does not describe some implementation details to exclusively show our work but also to underline some important aspects from the practical point of view which have been pointed out by the literature~\cite{ppo_implementation_1}~\cite{ppo_implementation_2} to be crucial for the overall algorithm performance.
Our studies will be guided by this outcomes taking into account that our environment is discrete and not continuous.
The majority of the following details are not even mentioned in the original PPO paper but have been discovered directly implemented in the OpenAI Baselines~\cite{ppo_baselines} as mentioned in this article~\cite{ppo-32-implementations-details}.

\subsubsection{Network architecture}

PPO belongs to the family of actor-critic algorithms, it requires the design of two different neural networks: the critic, which estimates the value function used as a baseline, and the actor, which updates the policy distribution in the direction suggested by the critic.
Some actor-critic implementations make parts of the actor and critic networks shared to decrease computational costs while others prefer to avoid sharing because it makes it harder to train and tune hyperparameters.
This is because the norm of gradients flowing back from the actor gradients and the critic gradients are at completely different scales which is often hard to calibrate.
First and last layers sizes are bound to the observation and action dimensions, while hidden layers may have a different one, cited studies have discovered that in many environments a wider value MLP network is beneficial and Tanh activation functions are better than ReLU\@.

\begin{quoting}[font=itshape, begintext={"}, endtext={"\cite{ppo_implementation_2}}]
Interestingly, the initial policy appears to have a surprisingly high impact on the training performance.
The key recipe appears is to initialize the policy at the beginning of training so that the action distribution is centered around 0
regardless of the observation and has a rather small standard deviation.
This can be achieved by initializing the policy MLP with smaller weights in the last layer so that the initial action distribution is almost independent of the observation and by introducing an offset in the standard deviation of actions.
\end{quoting}
From the quote is possible to observe the importance of network weights initialization especially in the last layer of the policy network.
In their case the action distribution is centered on 0 because action space is normalized between -1 and 1.

% TODO: initialization (C56), adam epsilon (C28) and learning rate (C24) and its decaying (C31) and Adam beta/momentum (C26)
% TODO: standard deviation of actions (C59-C62)

\subsubsection{Training setup}

The training setup is similar to the single-agent one but introduces more complexity to deal with multiple agents.
In particular in the first part each agent interact with the environment gathering some experience, called also trajectory.
Each agent's trajectory includes for each time step the related observation and the action performed, rewards and information about the termination of the problem are joined from each agent.
Trajectories' lengths depend on the chosen horizon.
For each agent the learning phase is repeated in each epoch using batches of length according to the size of batches set as an hyperparameter.
Increasing batch size should increase the speed of learning while adjust the horizon may have a great impact on the final result.

\subsubsection{Normalization and clipping}

\begin{quoting}[font=itshape, begintext={"}, endtext={"\cite{ppo_implementation_2}}]
Always use observation normalization and check if value function normalization improves performance.
Gradient clipping might slightly help but is of secondary importance.
\end{quoting}

% TODO: (C67)
We normalize advantages in each mini-batch by subtracting their mean and dividing by their standard deviation for the policy loss.

% TODO: value function normalization (C66)

Obviously as it represents a core part of the PPO algorithm the surrogate objective function is clipped using the hyperparameter epsilon.
The references mention also the usage of a clipping function for the value function loss (as present in the original PPO implementation) with poor results.

% TODO: global gradient clipping (C68)

\subsubsection{Advantage estimation and loss}

The references show how the \textbf{Generalized Advantage Estimation (GAE)} outperform the other techniques such as \textbf{N-step} and \textbf{V-trace}.

The $Q$ value can be estimated in the following way:
\begin{equation}
	V_t^{(N)} = \sum_{i = t}^{t + N - 1} \gamma^{i - t}r_i + \gamma^{N}V^{\pi}(s_{t + N})\label{eq:N-step}
\end{equation}

where $V^{\pi}$ is a value function approximator and $N$ controls the bias–variance tradeoff of the estimator.
$V^{\pi}$ tends to be biased because it is computed with a function approximator but has lower variance than the actual summed rewards since they are obtained from a single trajectory.
Bigger $N$ values results in an estimator closer to empirical returns and induce less bias and more variance.
Variance of the actual rewards typically increases the more steps away from the current step $t$ are taken, while close to $t$, the benefits of using an unbiased estimate may outweigh the variance introduced.
As $N$ increases, the variance in the estimates will likely start to become problematic, and switching to a lower variance but biased estimate can be better.
The advantage is measured subtracting from $V_t^{(N)}$ the estimated value $V^{\pi}(s_t)$.

\begin{equation}
	A_t^{(N)} = V_t^{(N)} - V^{\pi}(s_t)\label{eq:N-step_advantage}
\end{equation}

GAE was proposed as an improvement over the N-steps result~\cite{gae}.

\begin{quoting}[font=itshape, begintext={"}, endtext={"\cite{graesser2019foundations}}]
It addresses the problem of having to explicitly choose the number of steps of returns, n.
The main idea behind GAE is that instead of picking one value of n, we mix multiple values of n.
That is, calculate the advantage using a weighted average of individual advantages calculated with n = 1, 2, 3, . . . , k.
The purpose of GAE is to significantly reduce the variance of the estimator while keeping the bias introduced as low as possible.
\end{quoting}

GAE is defined in the following way:

\begin{equation}
	V_t^{(GAE)} = (1 - \lambda)\sum_{N > 0} \lambda^{N - 1}A_t^{(N)}\label{eq:GAE}
\end{equation}

where $0 < \lambda < 1$ is a hyperparameter controlling the bias–variance trade-off.

% TODO: overall loss include value and entropy (value (C56) and entropy coefficients (C))

\subsubsection{Action Masking and action skipping}\label{subsubsec:action_masking_ppo}
Some studies~\cite{ppo_action_masking} have proposed to deploy action masking to avoid the selection of multiple actions when they are not necessary, for example in the game Dota 2 the full action space is of 1,837,080 dimensions \url{https://cdn.openai.com/dota-2.pdf}.
As mentioned in~\ref{subsec:rewards2} a very common strategy to address invalid actions is applying negative rewards, but this also requires the agent to explore the actions and understand how to map actions to the possibility of applying them.
During this period it is possible that the agent converges to a wrong policy.
Invalid action masking helps to avoid sampling invalid actions by ``masking out'' the logits corresponding to the invalid actions.
This is usually accomplished by replacing the logits of the actions to be masked by a large negative number like $-1 \cdot 10^8$.
This operation actually change the gradient calculation for the actor network's parameters, in particular gradients of the masked logits become zero, but still maintains differentiability as the masking leaves unchanged values (identity function) or introduces constants.

\subsection{Testing}\label{subsec:testing}

\section{Curriculum Learning}\label{sec:meta-reinforcement-learning}

\begin{quoting}[font=itshape, begintext={"}, endtext={"\cite{bengio_curiculum}}]
The basic idea is to start small, learn easier aspects of the task or easier subtasks, and then gradually increase the difficulty level.\\
\dots\\
Deep learning methods attempt to learn feature hierarchies.
Features at higher levels are formed by the composition of lower level features.
Automatically learning multiple levels of abstraction may allow a system to induce complex functions mapping the input to the output directly from data, without depending heavily on human-crafted features.
\end{quoting}

Curriculum learning represents an effective bio-inspired strategy to improve learning.
Training with a curriculum accelerate the speed of convergence and may improve the final model performance.
Designing an efficient and effective curriculum is not always easy, incorrect choices may also affect negatively the algorithm.
To overcome this issue many techniques have been proposed.
Curriculum Learning applied to Reinforcement Learning must consider three different practical aspects: how to generate tasks, how to order tasks based on difficulty and how to perform \textbf{Transfer Learning} from task to task~\cite{narvekar2020curriculum}.
There are multiple paradigms and approaches to implement the aforementioned aspects, tasks can be structured into graphs or sequences, can be automatically or manually generated, based on the agent behaviour or not (adaptivity), while the task to learn can be one or more.
Transfer learning has been studied to speed up the learning by providing some initial knowledge rather than starting always from zero, it can be based on policies, models, value functions and more more.

\subsection{Implementation}\label{subsec:implementation}

A final important question when designing curricula is determining the stopping criteria.
Typically training is stopped when performance on the task or set of samples has converged, but another option is to train on each task for a level number of episodes or epochs.
Since more than one level can be associated with the same samples/tasks, this experience can be revisited later on in the curriculum.

\subsection{Testing}\label{subsec:testing2}

\newpage
~\nocite{*}
\bibliography{bibliography}
\bibliographystyle{plain}

\end{document}<|MERGE_RESOLUTION|>--- conflicted
+++ resolved
@@ -372,9 +372,6 @@
 
 This section describes the implementation and the testing of some Deep Reinforcement Learning algorithms explored in this work.
 
-<<<<<<< HEAD
-\section{PS-PPO}\label{sec:ps-ppo}
-=======
 \section{Observations, actions and rewards}\label{sec:observations-and-actions}
 
 This section provides some details on how observations and actions have been modeled in the various implementations.
@@ -399,8 +396,7 @@
 
 % TODO reward shaping
 
-\section*{PS-PPO}\label{sec:ps-ppo}
->>>>>>> 035a7118
+\section{PS-PPO}\label{sec:ps-ppo}
 \subsection{Algorithm}\label{subsec:the-algorithm}
 The algorithm is inspired by the work of Gupta et al.~\cite{ps-ppo_paper} which extends three classes of single-agent Deep Reinforcement Learning (DQN, DDPG and TRPO) to cooperative multi-agent systems.
 In their work they explore the task of learning cooperative tasks in partially observable environments using an implicit communication protocol based on parameters sharing.

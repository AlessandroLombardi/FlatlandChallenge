--- conflicted
+++ resolved
@@ -136,7 +136,6 @@
 }
 
 @misc{ppo-32-implementations-details,
-<<<<<<< HEAD
     title = {The 32 Implementation Details of Proximal Policy Optimization (PPO) Algorithm},
     howpublished = {\url{https://costa.sh/blog-the-32-implementation-details-of-ppo.html}},
 }
@@ -159,9 +158,8 @@
     author={Sanmit Narvekar and Bei Peng and Matteo Leonetti and Jivko Sinapov and Matthew E. Taylor and Peter Stone},
     year={2020},
     eprint={2003.04960},
-=======
-  title = {The 32 Implementation Details of Proximal Policy Optimization (PPO) Algorithm},
-  howpublished = {\url{https://costa.sh/blog-the-32-implementation-details-of-ppo.html}},
+    archivePrefix={arXiv},
+    primaryClass={cs.LG}
 }
 
 # Action masking
@@ -171,12 +169,10 @@
     author={Shengyi Huang and Santiago Ontañón},
     year={2020},
     eprint={2006.14171},
->>>>>>> 035a7118
     archivePrefix={arXiv},
     primaryClass={cs.LG}
 }
 
-<<<<<<< HEAD
 @article{rl_fast_and_slow,
     author = {Botvinick, Mathew and Ritter, Sam and Wang, Jane and Kurth-Nelson, Zeb and Blundell, Charles and Hassabis, Demis},
     year = {2019},
@@ -186,7 +182,8 @@
     volume = {23},
     journal = {Trends in Cognitive Sciences},
     doi = {10.1016/j.tics.2019.02.006}
-=======
+}
+
 @article{ppo_action_masking2,
     title = "Implementing action mask in proximal policy optimization (PPO) algorithm",
     journal = "ICT Express",
@@ -196,5 +193,4 @@
     url = "http://www.sciencedirect.com/science/article/pii/S2405959520300746",
     author = "Cheng-Yen Tang and Chien-Hung Liu and Woei-Kae Chen and Shingchern D. You",
     keywords = "PPO, Invalid action, Reinforcement learning"
->>>>>>> 035a7118
-}+}

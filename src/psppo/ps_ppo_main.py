
from argparse import Namespace
from datetime import datetime

from flatland.envs.malfunction_generators import MalfunctionParameters

from src.psppo.eval_psppo import eval_policy
from src.psppo.ps_ppo_flatland import train_multiple_agents


def train():
    seed = 14

    namefile = "psppo_" + datetime.now().strftime("%m_%d_%Y_%H_%M_%S")
    print("Running {}".format(namefile))

    environment_parameters = {
<<<<<<< HEAD
        "n_agents": 15,
        "x_dim": 30,
        "y_dim": 30,
        "n_cities": 3,
        "max_rails_between_cities": 7,
        "max_rails_in_city": 7,
        "seed": myseed,
=======
        "n_agents": 3,
        "x_dim": 16 * 3,
        "y_dim": 9 * 3,
        "n_cities": 5,
        "max_rails_between_cities": 2,
        "max_rails_in_city": 3,
        "seed": seed,
>>>>>>> c8370682
        "observation_tree_depth": 2,
        "observation_radius": 10,
        "observation_max_path_depth": 30,
        # Malfunctions
        "malfunction_parameters": MalfunctionParameters(
            malfunction_rate=0.0001,
            min_duration=15,
            max_duration=50),
        # Speeds
        "speed_profiles": {
            1.: 1.0,
            1. / 2.: 0.0,
            1. / 3.: 0.0,
            1. / 4.: 0.0},

        # ============================
        # Custom observations&rewards
        # ============================
        "custom_observations": False,

        "reward_shaping": True,
        "stop_penalty": -1/15,
        "invalid_action_penalty": -0.0,
        "deadlock_penalty": -15.0,
        # 1.0 for skipping
        "shortest_path_penalty_coefficient": 1 + 1/15,
        "done_bonus": 1/15,
    }

    training_parameters = {
        # ============================
        # Network architecture
        # ============================
        # Shared actor-critic layer
        # If shared is True then the considered sizes are taken from the critic
        "shared": False,
        # Policy network
        "critic_mlp_width": 128,
        "critic_mlp_depth": 3,
        "last_critic_layer_scaling": 0.1,
        # Actor network
        "actor_mlp_width": 128,
        "actor_mlp_depth": 3,
        "last_actor_layer_scaling": 0.01,
        # Adam learning rate
        "learning_rate": 0.001,
        # Adam epsilon
        "adam_eps": 1e-5,
        # Activation
        "activation": "Tanh",
        "lmbda": 0.95,
        "entropy_coefficient": 0.01,
        # Called also baseline cost in shared setting (0.5)
        # (C54): {0.001, 0.1, 1.0, 10.0, 100.0}
        "value_loss_coefficient": 0.001,

        # ============================
        # Training setup
        # ============================
        "n_episodes": 10000,
        "horizon": 512,
        "epochs": 8,
        # 64, 128, 256
        "batch_size": 32,
        "batch_mode": "shuffle",

        # ============================
        # Normalization and clipping
        # ============================
        # Discount factor (0.95, 0.97, 0.99, 0.999)
        "discount_factor": 0.99,
        "max_grad_norm": 0.5,
        # PPO-style value clipping
        "eps_clip": 0.2,

        # ============================
        # Advantage estimation
        # ============================
        # gae or n-steps
        "advantage_estimator": "gae",

        # ============================
        # Optimization and rendering
        # ===========33=================
        # Save and evaluate interval
        "checkpoint_interval": 75,
        "evaluation_mode": False,
        "eval_episodes": 25,
        "use_gpu": False,
        "render": True,
        "print_stats": True,
        "save_model_path": namefile + ".pt",
        "load_model_path": namefile + ".pt",
        "tensorboard_path": "log_" + namefile + "/",

        # ============================
        # Action Masking / Skipping
        # ============================
        "action_masking": True,
        "allow_no_op": False,
        "action_skipping": False
    }

    """
    # Save on Google Drive on Colab
    "save_model_path": "/content/drive/My Drive/Colab Notebooks/models/" + namefile + ".pt",
    "load_model_path": "/content/drive/My Drive/Colab Notebooks/models/todo.pt",
    "tensorboard_path": "/content/drive/My Drive/Colab Notebooks/logs/logs" + namefile + "/",
    """

    """
    # Mount Drive on Colab
    from google.colab import drive
    drive.mount("/content/drive", force_remount=True)

    # Show Tensorboard on Colab
    import tensorflow
    %load_ext tensorboard
    % tensorboard --logdir "/content/drive/My Drive/Colab Notebooks/logs_todo"
    """

    if training_parameters["evaluation_mode"]:
        eval_policy(Namespace(**environment_parameters), Namespace(**training_parameters))
    else:
        train_multiple_agents(Namespace(**environment_parameters), Namespace(**training_parameters))


if __name__ == "__main__":
    train()<|MERGE_RESOLUTION|>--- conflicted
+++ resolved
@@ -15,7 +15,6 @@
     print("Running {}".format(namefile))
 
     environment_parameters = {
-<<<<<<< HEAD
         "n_agents": 15,
         "x_dim": 30,
         "y_dim": 30,
@@ -23,15 +22,6 @@
         "max_rails_between_cities": 7,
         "max_rails_in_city": 7,
         "seed": myseed,
-=======
-        "n_agents": 3,
-        "x_dim": 16 * 3,
-        "y_dim": 9 * 3,
-        "n_cities": 5,
-        "max_rails_between_cities": 2,
-        "max_rails_in_city": 3,
-        "seed": seed,
->>>>>>> c8370682
         "observation_tree_depth": 2,
         "observation_radius": 10,
         "observation_max_path_depth": 30,

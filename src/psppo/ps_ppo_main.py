--- conflicted
+++ resolved
@@ -15,7 +15,6 @@
     print("Running {}".format(namefile))
 
     environment_parameters = {
-<<<<<<< HEAD
         "n_agents": 5,
         "x_dim": 16 * 3,
         "y_dim": 9 * 3,
@@ -23,25 +22,12 @@
         "max_rails_between_cities": 2,
         "max_rails_in_city": 3,
         "seed": None,
-=======
-        "n_agents": 15,
-        "x_dim": 30,
-        "y_dim": 30,
-        "n_cities": 3,
-        "max_rails_between_cities": 7,
-        "max_rails_in_city": 7,
-        "seed": myseed,
->>>>>>> 0d704bf2
         "observation_tree_depth": 2,
         "observation_radius": 10,
         "observation_max_path_depth": 30,
         # Malfunctions
         "malfunction_parameters": MalfunctionParameters(
-<<<<<<< HEAD
             malfunction_rate=0.005,
-=======
-            malfunction_rate=0.0001,
->>>>>>> 0d704bf2
             min_duration=15,
             max_duration=50),
         # Speeds
@@ -56,13 +42,8 @@
         # ============================
         "custom_observations": False,
 
-<<<<<<< HEAD
         "reward_shaping": False,
         "stop_penalty": -0.0,
-=======
-        "reward_shaping": True,
-        "stop_penalty": -1/15,
->>>>>>> 0d704bf2
         "invalid_action_penalty": -0.0,
         "deadlock_penalty": -15.0,
         # 1.0 for skipping

from argparse import Namespace
from datetime import datetime

from flatland.envs.malfunction_generators import MalfunctionParameters

from src.psppo.ps_ppo_flatland import train_multiple_agents

if __name__ == "__main__":
    myseed = 14

    # namefile = datetime.now().strftime("%m_%d_%Y_%H_%M_%S")
    namefile = "psppo_naive"
    print("Filename: {}".format(namefile))

    environment_parameters = {
        "n_agents": 3,
        "x_dim": 16 * 3,
        "y_dim": 9 * 3,
        "n_cities": 5,
        "max_rails_between_cities": 2,
        "max_rails_in_city": 3,
        "seed": myseed,
        "observation_tree_depth": 2,
        "observation_radius": 10,
        "observation_max_path_depth": 30,
        # Malfunctions
        "malfunction_parameters": MalfunctionParameters(
            malfunction_rate=0,
            min_duration=15,
            max_duration=50),
        # Speeds
        "speed_profiles": {
            1.: 1.0,
            1. / 2.: 0.0,
            1. / 3.: 0.0,
            1. / 4.: 0.0},

        # ============================
        # Custom observations&rewards
        # ============================
        "custom_observations": False,

        "stop_penalty": 0.0,
        "invalid_action_penalty": 0.0,
        "deadlock_penalty": 0.0,
        # 1.0 for skipping
        "shortest_path_penalty_coefficient": 1.0,
        "done_bonus": 0.0,
    }

    training_parameters = {
        # ============================
        # Network architecture
        # ============================
        # Shared actor-critic layer
        # If shared is True then the considered sizes are taken from the critic
        "shared": True,
        # Policy network
        "critic_mlp_width": 128,
<<<<<<< HEAD
        "critic_mlp_depth": 4,
=======
        "critic_mlp_depth": 3,
>>>>>>> e9d3ddef
        "last_critic_layer_scaling": 0.1,
        # Actor network
        "actor_mlp_width": 128,
        "actor_mlp_depth": 3,
        "last_actor_layer_scaling": 0.01,
        # Adam learning rate
        "learning_rate": 0.001,
        # Adam epsilon
        "adam_eps": 1e-5,
        # Activation
        "activation": "Tanh",
        "lmbda": 0.95,
        "entropy_coefficient": 0.1,
        # Called also baseline cost in shared setting (0.5)
        # (C54): {0.001, 0.1, 1.0, 10.0, 100.0}
        "value_loss_coefficient": 0.001,

        # ============================
        # Training setup
        # ============================
        "n_episodes": 2500,
        # 512, 1024, 2048, 4096
        "horizon": 512,
        "epochs": 4,
        # 64, 128, 256
        "batch_size": 64,

        # ============================
        # Normalization and clipping
        # ============================
        # Discount factor (0.95, 0.97, 0.99, 0.999)
        "discount_factor": 0.99,
        "max_grad_norm": 0.5,
        # PPO-style value clipping
        "eps_clip": 0.25,

        # ============================
        # Advantage estimation
        # ============================
        # gae or n-steps
        "advantage_estimator": "gae",

        # ============================
        # Optimization and rendering
        # ============================
        # Save and evaluate interval
        "checkpoint_interval": 75,
        "eval_episodes": None,
        "use_gpu": False,
        "render": False,
        "print_stats": True,
        "save_model_path": "checkpoint.pt",
        "load_model_path": "checkpoint.pt",
        "tensorboard_path": "log/",

        # ============================
        # Action Masking / Skipping
        # ============================
        "action_masking": False,
        "allow_no_op": True,
        "action_skipping": False
    }

    """
    # Save on Google Drive on Colab
    "save_model_path": "/content/drive/My Drive/Colab Notebooks/models/" + namefile + ".pt",
    "load_model_path": "/content/drive/My Drive/Colab Notebooks/models/todo.pt",
    "tensorboard_path": "/content/drive/My Drive/Colab Notebooks/logs/logs" + namefile + "/",
    """

    """
    # Mount Drive on Colab
    from google.colab import drive
    drive.mount("/content/drive", force_remount=True)

    # Show Tensorboard on Colab
    import tensorflow
    %load_ext tensorboard
    % tensorboard --logdir "/content/drive/My Drive/Colab Notebooks/logs_todo"
    """

    train_multiple_agents(Namespace(**environment_parameters), Namespace(**training_parameters))<|MERGE_RESOLUTION|>--- conflicted
+++ resolved
@@ -54,14 +54,10 @@
         # ============================
         # Shared actor-critic layer
         # If shared is True then the considered sizes are taken from the critic
-        "shared": True,
+        "shared": False,
         # Policy network
         "critic_mlp_width": 128,
-<<<<<<< HEAD
-        "critic_mlp_depth": 4,
-=======
         "critic_mlp_depth": 3,
->>>>>>> e9d3ddef
         "last_critic_layer_scaling": 0.1,
         # Actor network
         "actor_mlp_width": 128,

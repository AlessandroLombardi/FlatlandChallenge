--- conflicted
+++ resolved
@@ -15,11 +15,7 @@
 from flatland.envs.malfunction_generators import MalfunctionParameters
 from flatland.envs.predictions import ShortestPathPredictorForRailEnv
 
-<<<<<<< HEAD
 from src.common.flatland_random_railenv import FlatlandRandomRailEnv
-=======
-from src.common.env_wrapper import EnvWrapper
->>>>>>> 66dca255
 from src.common.observation import NormalizeObservations
 from src.common.timer import Timer
 from src.psppo.algorithm import PsPPO
@@ -307,7 +303,7 @@
 
     training_timer.end()
 
-    return stats.accumulated_normalized_score, stats.accumulated_completion, stats.accumulated_deadlocks
+    return env._env.accumulated_normalized_score, env._env.accumulated_completion, env._env.accumulated_deadlocks
 
 
 def eval_policy(env, action_size, ppo, train_params, n_eval_episodes, max_steps, normalize_observations):
@@ -516,7 +512,7 @@
         # Optimization and rendering
         # ============================
         # Save and evaluate interval
-        "checkpoint_interval": 1,
+        "checkpoint_interval": 10,
         "eval_episodes": 3,
         "use_gpu": False,
         "render": False,

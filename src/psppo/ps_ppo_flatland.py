import random
from argparse import Namespace
from datetime import datetime

import numpy as np
import torch
from torch.utils.tensorboard import SummaryWriter

from flatland.envs.rail_env import RailEnvActions
from flatland.envs.observations import TreeObsForRailEnv
from flatland.envs.malfunction_generators import MalfunctionParameters
from flatland.envs.predictions import ShortestPathPredictorForRailEnv
from flatland.core.grid.grid4_utils import get_new_position
from flatland.envs.agent_utils import RailAgentStatus

from src.common.flatland_random_railenv import FlatlandRandomRailEnv
from src.common.timer import Timer
from src.psppo.algorithm import PsPPO
from src.psppo.memory import Memory

device = torch.device("cuda:0" if torch.cuda.is_available() else "cpu")


def find_decision_cells(env):
    switches = []
    switches_neighbors = []
    directions = list(range(4))
    for h in range(env.height):
        for w in range(env.width):
            pos = (h, w)
            is_switch = False
            # Check for switch counting the outgoing transition
            for orientation in directions:
                possible_transitions = env.rail.get_transitions(*pos, orientation)
                num_transitions = np.count_nonzero(possible_transitions)
                if num_transitions > 1:
                    switches.append(pos)
                    is_switch = True
                    break
            if is_switch:
                # Add all neighbouring rails, if pos is a switch
                for orientation in directions:
                    possible_transitions = env.rail.get_transitions(*pos, orientation)
                    for movement in directions:
                        if possible_transitions[movement]:
                            switches_neighbors.append(get_new_position(pos, movement))

    return set(switches).union(set(switches_neighbors))


def train_multiple_agents(env_params, train_params):
    # Environment parameters
    seed = env_params.seed

    # Observation parameters
    observation_tree_depth = env_params.observation_tree_depth
    observation_max_path_depth = env_params.observation_max_path_depth

    # Training setup parameters
    n_episodes = train_params.n_episodes
    horizon = train_params.horizon

    # Set the seeds
    random.seed(seed)
    np.random.seed(seed)
    if seed is not None:
        torch.manual_seed(seed)

    # Observation builder
    predictor = ShortestPathPredictorForRailEnv(observation_max_path_depth)
    tree_observation = TreeObsForRailEnv(max_depth=observation_tree_depth, predictor=predictor)

    # Setup the environment
    env = FlatlandRandomRailEnv(train_params, env_params, tree_observation)
    env.reset()

    # The action space of flatland is 5 discrete actions
    action_size = env.get_rail_env().action_space[0]

    # Max number of steps per episode
    # This is the official formula used during evaluations
    # See details in flatland.envs.schedule_generators.sparse_schedule_generator
    max_steps = int(4 * 2 * (env_params.y_dim + env_params.x_dim + (env_params.n_agents / env_params.n_cities)))

    memory = Memory(env_params.n_agents)

    ppo = PsPPO(env.state_size,
                action_size,
                device,
                train_params)

    # TensorBoard writer
    writer = SummaryWriter(train_params.tensorboard_path)
    writer.add_hparams(vars(train_params), {})
    # Remove attributes not printable by Tensorboard
    board_env_params = vars(env_params)
    del board_env_params["speed_profiles"]
    del board_env_params["malfunction_parameters"]
    writer.add_hparams(board_env_params, {})

    ####################################################################################################################
    # Training starts
    training_timer = Timer()
    training_timer.start()

    print("\nTraining {} trains on {}x{} grid for {} episodes. Update every {} timesteps.\n"
          .format(env_params.n_agents, env_params.x_dim, env_params.y_dim, n_episodes, horizon))

    # Variables to compute statistics
    action_count = [0] * action_size

    for episode in range(1, n_episodes + 1):
        # Timers
        step_timer = Timer()
        reset_timer = Timer()
        learn_timer = Timer()

        # Reset environment
        reset_timer.start()
        obs, info = env.reset()

        decision_cells = find_decision_cells(env.get_rail_env())
        reset_timer.end()

        # Run episode
        for step in range(max_steps):
            # Action counter used for statistics
            action_dict = dict()

            # Set used to track agents that didn't skipped the action
            agents_in_action = set()

            # Mask initialization
            action_mask = [[1 * (0 if action == 0 and not train_params.allow_no_op else 1)
                            for action in range(action_size)] for _ in range(env_params.n_agents)]

            # Collect and preprocess observations and fill action dictionary
            for agent in range(env_params.n_agents):
                """
                Agents always enter in the if at least once in the episode so there is no further controls.
                When obs is absent because the agent has reached its final goal the observation remains the same.
                """
<<<<<<< HEAD
                preproc_timer.start()
                if obs[agent] is None:
                    print(obs[agent])
                if obs[agent]:
                    agent_obs[agent] = normalize_observations.normalize_observation(obs[agent], env.get_rail_env(), agent,
                                                                                    info["deadlocks"][agent], rail_obs)

=======
                if obs[agent] is not None:
>>>>>>> ed366d7f
                    # Action mask modification only if action masking is True
                    if train_params.action_masking:
                        for action in range(action_size):
                            if env.get_rail_env().agents[agent].status != RailAgentStatus.READY_TO_DEPART:
                                _, cell_valid, _, _, transition_valid = env.get_rail_env()._check_action_on_agent(
                                    RailEnvActions(action),
                                    env.get_rail_env().agents[agent])
                                if not all([cell_valid, transition_valid]):
                                    action_mask[agent][action] = 0

                    # Fill action dict
                    # If an agent is in deadlock leave him learn
                    if info["deadlocks"][agent]:
                        action_dict[agent] = \
                            ppo.policy_old.act(np.append(obs[agent], [agent]), memory, action_mask[agent],
                                               action=torch.tensor(int(RailEnvActions.DO_NOTHING)).to(device))
                        agents_in_action.add(agent)
                    # If can skip
                    elif train_params.action_skipping \
                            and env.get_rail_env().agents[
                        agent].position is not None and env.get_rail_env().rail.get_full_transitions(
                        env.get_rail_env().agents[agent].position[0],
                        env.get_rail_env().agents[agent].position[1]) not in decision_cells:
                        # We always insert in memory the last time step
                        if step == max_steps - 1:
                            action_dict[agent] = \
                                ppo.policy_old.act(np.append(obs[agent], [agent]), memory, action_mask[agent],
                                                   action=torch.tensor(int(RailEnvActions.MOVE_FORWARD)).to(device))
                            agents_in_action.add(agent)
                        # Otherwise skip
                        else:
                            action_dict[agent] = int(RailEnvActions.MOVE_FORWARD)
                    # Else
                    elif info["status"][agent] in [RailAgentStatus.DONE, RailAgentStatus.DONE_REMOVED]:
                        action_dict[agent] = \
                            ppo.policy_old.act(np.append(obs[agent], [agent]), memory, action_mask[agent],
                                               action=torch.tensor(int(RailEnvActions.DO_NOTHING)).to(device))
                        agents_in_action.add(agent)
                    else:
                        action_dict[agent] = \
                            ppo.policy_old.act(np.append(obs[agent], [agent]), memory, action_mask[agent])
                        agents_in_action.add(agent)

            # Update statistics
            for a in list(action_dict.values()):
                action_count[a] += 1

            # Environment step
            step_timer.start()
            obs, rewards, done, info = env.step(action_dict)
            step_timer.end()

            # Update score and compute total rewards equal to each agent
            total_timestep_reward_shaped = sum(rewards[agent]["rewards_shaped"] for agent in range(env_params.n_agents))

            # Update dones and rewards for each agent that performed act()
            for a in agents_in_action:
                memory.rewards[a].append(total_timestep_reward_shaped)
                memory.dones[a].append(done["__all__"])

                # Set dones to True when the episode is finished because the maximum number of steps has been reached
                if step == max_steps - 1:
                    memory.dones[a][-1] = True

            for a in range(env_params.n_agents):
                # Update if agent's horizon has been reached
                if len(memory.states[a]) % (horizon + 1) == 0:
                    learn_timer.start()
                    ppo.update(memory, a)
                    learn_timer.end()

                    """
                    Leave last memory unit because the batch includes an additional step which has not been considered 
                    in the current trajectory (it has been inserted to compute the advantage) but must be considered in 
                    the next trajectory or will be lost.
                    """
                    memory.clear_memory_except_last(a)

            if train_params.render:
                env._env.show_render()

            """
            if done["__all__"]:
                break
            """

        # Save checkpoints
        if train_params.checkpoint_interval is not None and episode % train_params.checkpoint_interval == 0:
            if train_params.save_model_path is not None:
                ppo.policy.save(train_params.save_model_path)
        # Rendering
        if train_params.render:
            env._env.close()

        # Evaluation
        if train_params.checkpoint_interval is not None and episode % train_params.checkpoint_interval == 0:
            with torch.no_grad():
                scores, completions, deads = eval_policy(env, action_size, ppo, train_params,
                                                         train_params.eval_episodes, max_steps)
            writer.add_scalar("evaluation/scores_min", np.min(scores), episode)
            writer.add_scalar("evaluation/scores_max", np.max(scores), episode)
            writer.add_scalar("evaluation/scores_mean", np.mean(scores), episode)
            writer.add_scalar("evaluation/scores_std", np.std(scores), episode)
            writer.add_histogram("evaluation/scores", np.array(scores), episode)
            writer.add_scalar("evaluation/completions_min", np.min(completions), episode)
            writer.add_scalar("evaluation/completions_max", np.max(completions), episode)
            writer.add_scalar("evaluation/completions_mean", np.mean(completions), episode)
            writer.add_scalar("evaluation/completions_std", np.std(completions), episode)
            writer.add_histogram("evaluation/completions", np.array(completions), episode)
            writer.add_scalar("evaluation/deadlocks_min", np.min(deads), episode)
            writer.add_scalar("evaluation/deadlocks_max", np.max(deads), episode)
            writer.add_scalar("evaluation/deadlocks_mean", np.mean(deads), episode)
            writer.add_scalar("evaluation/deadlocks_std", np.std(deads), episode)
            writer.add_histogram("evaluation/deadlocks", np.array(deads), episode)
            env._env.accumulated_eval_normalized_score.append(np.mean(scores))
            env._env.accumulated_eval_completion.append(np.mean(completions))
            env._env.accumulated_eval_deads.append(np.mean(deads))
            writer.add_scalar("evaluation/accumulated_score", np.mean(env._env.accumulated_eval_normalized_score),
                              episode)
            writer.add_scalar("evaluation/accumulated_completion", np.mean(env._env.accumulated_eval_completion),
                              episode)
            writer.add_scalar("evaluation/accumulated_deadlocks", np.mean(env._env.accumulated_eval_deads), episode)
        # Save logs to Tensorboard
        writer.add_scalar("training/score", env._env.normalized_score, episode)
        writer.add_scalar("training/accumulated_score", np.mean(env._env.accumulated_normalized_score), episode)
        writer.add_scalar("training/completion", env._env.completion_percentage, episode)
        writer.add_scalar("training/accumulated_completion", np.mean(env._env.accumulated_completion), episode)
        writer.add_scalar("training/deadlocks", env._env.deadlocks_percentage, episode)
        writer.add_scalar("training/accumulated_deadlocks", np.mean(env._env.accumulated_deadlocks), episode)
        writer.add_histogram("actions/distribution", np.array(env._env.action_probs), episode)
        writer.add_scalar("actions/nothing", env._env.action_probs[RailEnvActions.DO_NOTHING], episode)
        writer.add_scalar("actions/left", env._env.action_probs[RailEnvActions.MOVE_LEFT], episode)
        writer.add_scalar("actions/forward", env._env.action_probs[RailEnvActions.MOVE_FORWARD], episode)
        writer.add_scalar("actions/right", env._env.action_probs[RailEnvActions.MOVE_RIGHT], episode)
        writer.add_scalar("actions/stop", env._env.action_probs[RailEnvActions.STOP_MOVING], episode)
        writer.add_scalar("training/loss", ppo.loss, episode)
        writer.add_scalar("timer/reset", reset_timer.get(), episode)
        writer.add_scalar("timer/step", step_timer.get(), episode)
        writer.add_scalar("timer/learn", learn_timer.get(), episode)
        writer.add_scalar("timer/total", training_timer.get_current(), episode)

    training_timer.end()

    return env._env.accumulated_normalized_score, env._env.accumulated_completion, env._env.accumulated_deadlocks


def eval_policy(env, action_size, ppo, train_params, n_eval_episodes, max_steps):
    action_count = [1] * action_size
    scores = []
    completions = []
    deads = []

    for episode in range(1, n_eval_episodes + 1):

        # Reset environment
        obs, info = env.reset()
        decision_cells = find_decision_cells(env.get_rail_env())

        # Score of the episode as a sum of scores of each step for statistics
        score = 0.0

        # Run episode
        for step in range(max_steps):
            # Action counter used for statistics
            action_dict = dict()

            # Set used to track agents that didn't skipped the action
            agents_in_action = set()

            # Mask initialization
            action_mask = [[1 * (0 if action == 0 and not train_params.allow_no_op else 1)
                            for action in range(action_size)] for _ in range(env.get_rail_env().get_num_agents())]

            # Collect and preprocess observations and fill action dictionary
            for agent in env.get_rail_env().get_agent_handles():
                """
                Agents always enter in the if at least once in the episode so there is no further controls.
                When obs is absent because the agent has reached its final goal the observation remains the same.
                """
                if obs[agent] is not None:
                    # Action mask modification only if action masking is True
                    if train_params.action_masking:
                        for action in range(action_size):
                            if env.get_rail_env().agents[agent].status != RailAgentStatus.READY_TO_DEPART:
                                _, cell_valid, _, _, transition_valid = env.get_rail_env()._check_action_on_agent(
                                    RailEnvActions(action),
                                    env.get_rail_env().agents[agent])
                                if not all([cell_valid, transition_valid]):
                                    action_mask[agent][action] = RailEnvActions.DO_NOTHING

                    # Fill action dict
                    # If an agent is in deadlock leave him learn
                    if info["deadlocks"][agent]:
                        action_dict[agent] = \
                            ppo.policy_old.act(np.append(obs[agent], [agent]), None, action_mask[agent],
                                               action=torch.tensor(int(RailEnvActions.DO_NOTHING)).to(device))
                        agents_in_action.add(agent)
                    # If can skip
                    elif train_params.action_skipping \
                            and env.get_rail_env().agents[
                        agent].position is not None and env.get_rail_env().rail.get_full_transitions(
                        env.get_rail_env().agents[agent].position[0],
                        env.get_rail_env().agents[agent].position[1]) in decision_cells:
                        # We always insert in memory the last time step
                        if step == max_steps - 1:
                            action_dict[agent] = \
                                ppo.policy_old.act(np.append(obs[agent], [agent]), None, action_mask[agent],
                                                   action=torch.tensor(int(RailEnvActions.MOVE_FORWARD)).to(device))
                            agents_in_action.add(agent)
                        # Otherwise skip
                        else:
                            action_dict[agent] = int(RailEnvActions.MOVE_FORWARD)
                    # Else
                    elif info["status"][agent] in [RailAgentStatus.DONE, RailAgentStatus.DONE_REMOVED]:
                        action_dict[agent] = \
                            ppo.policy_old.act(np.append(obs[agent], [agent]), None, action_mask[agent],
                                               action=torch.tensor(int(RailEnvActions.DO_NOTHING)).to(device))
                        agents_in_action.add(agent)
                    else:
                        action_dict[agent] = \
                            ppo.policy_old.act(np.append(obs[agent], [agent]), None, action_mask[agent])
                        agents_in_action.add(agent)

            # Update statistics
            for a in list(action_dict.values()):
                action_count[a] += 1

            # Environment step
            obs, rewards, done, info = env.step(action_dict)
            # Update deadlocks
            # Update score and compute total rewards equal to each agent
            score += np.sum(rewards[agent]["standard_rewards"] for agent in range(env.get_rail_env().get_num_agents()))

        scores.append(score / (max_steps * env.get_rail_env().get_num_agents()))
        tasks_finished = sum(info["status"][a] in [RailAgentStatus.DONE, RailAgentStatus.DONE_REMOVED]
                             for a in env.get_rail_env().get_agent_handles())
        completions.append(tasks_finished / max(1, env.get_rail_env().get_num_agents()))
        deads.append(sum([info["deadlocks"][agent] for agent in range(env.get_rail_env().get_num_agents())])
                     / env.get_rail_env().get_num_agents())

    print("\t Eval: score {:.3f} done {:.1f} dead {:.1f}%".format(np.mean(scores), np.mean(completions) * 100.0,
                                                                  np.mean(deads) * 100.0))

    return scores, completions, deads


if __name__ == "__main__":
    myseed = 14

    datehour = datetime.now().strftime("%m_%d_%Y_%H_%M_%S")
    print(datehour)

    environment_parameters = {
        "n_agents": 3,
        "x_dim": 16 * 3,
        "y_dim": 9 * 3,
        "n_cities": 5,
        "max_rails_between_cities": 2,
        "max_rails_in_city": 3,
        "seed": myseed,
        "observation_tree_depth": 5,
        "observation_radius": 35,
        "observation_max_path_depth": 30,
        # Malfunctions
        "malfunction_parameters": MalfunctionParameters(
            malfunction_rate=0,
            min_duration=15,
            max_duration=50),
        # Speeds
        "speed_profiles": {
            1.: 1.0,
            1. / 2.: 0.0,
            1. / 3.: 0.0,
            1. / 4.: 0.0},

        # ============================
        # Custom observations&rewards
        # ============================
        "custom_observations": True,

        "stop_penalty": 0.0,
        "invalid_action_penalty": 0.0,
        "deadlock_penalty": 0.0,
        "shortest_path_penalty_coefficient": 1.0,
        # 1.0 for skipping
        "done_bonus": 10.0,
    }

    training_parameters = {
        # ============================
        # Network architecture
        # ============================
        # Shared actor-critic layer
        # If shared is True then the considered sizes are taken from the critic
        "shared": False,
        # Policy network
        "critic_mlp_width": 256,
        "critic_mlp_depth": 4,
        "last_critic_layer_scaling": 0.1,
        # Actor network
        "actor_mlp_width": 128,
        "actor_mlp_depth": 4,
        "last_actor_layer_scaling": 0.01,
        # Adam learning rate
        "learning_rate": 0.001,
        # Adam epsilon
        "adam_eps": 1e-5,
        # Activation
        "activation": "Tanh",
        "lmbda": 0.95,
        "entropy_coefficient": 0.1,
        # Called also baseline cost in shared setting (0.5)
        # (C54): {0.001, 0.1, 1.0, 10.0, 100.0}
        "value_loss_coefficient": 0.001,

        # ============================
        # Training setup
        # ============================
        "n_episodes": 2500,
        # 512, 1024, 2048, 4096
        "horizon": 512,
        "epochs": 4,
        # 64, 128, 256
        "batch_size": 64,

        # ============================
        # Normalization and clipping
        # ============================
        # Discount factor (0.95, 0.97, 0.99, 0.999)
        "discount_factor": 0.99,
        "max_grad_norm": 0.5,
        # PPO-style value clipping
        "eps_clip": 0.25,

        # ============================
        # Advantage estimation
        # ============================
        # gae or n-steps
        "advantage_estimator": "gae",

        # ============================
        # Optimization and rendering
        # ============================
        # Save and evaluate interval
        "checkpoint_interval": None,
        "eval_episodes": None,
        "use_gpu": False,
        "render": False,
        "save_model_path": "checkpoint.pt",
        "load_model_path": "checkpoint.pt",
        "tensorboard_path": "log/",

        # ============================
        # Action Masking / Skipping
        # ============================
        "action_masking": True,
        "allow_no_op": False,
        "action_skipping": True
    }

    """
    # Save on Google Drive on Colab
    "save_model_path": "/content/drive/My Drive/Colab Notebooks/models/" + datehour + ".pt",
    "load_model_path": "/content/drive/My Drive/Colab Notebooks/models/todo.pt",
    "tensorboard_path": "/content/drive/My Drive/Colab Notebooks/logs" + datehour + "/",
    """

    """
    # Mount Drive on Colab
    from google.colab import drive
    drive.mount("/content/drive", force_remount=True)

    # Show Tensorboard on Colab
    import tensorflow
    %load_ext tensorboard
    % tensorboard --logdir "/content/drive/My Drive/Colab Notebooks/logs_todo"
    """

    train_multiple_agents(Namespace(**environment_parameters), Namespace(**training_parameters))<|MERGE_RESOLUTION|>--- conflicted
+++ resolved
@@ -106,9 +106,6 @@
     print("\nTraining {} trains on {}x{} grid for {} episodes. Update every {} timesteps.\n"
           .format(env_params.n_agents, env_params.x_dim, env_params.y_dim, n_episodes, horizon))
 
-    # Variables to compute statistics
-    action_count = [0] * action_size
-
     for episode in range(1, n_episodes + 1):
         # Timers
         step_timer = Timer()
@@ -140,17 +137,7 @@
                 Agents always enter in the if at least once in the episode so there is no further controls.
                 When obs is absent because the agent has reached its final goal the observation remains the same.
                 """
-<<<<<<< HEAD
-                preproc_timer.start()
-                if obs[agent] is None:
-                    print(obs[agent])
-                if obs[agent]:
-                    agent_obs[agent] = normalize_observations.normalize_observation(obs[agent], env.get_rail_env(), agent,
-                                                                                    info["deadlocks"][agent], rail_obs)
-
-=======
                 if obs[agent] is not None:
->>>>>>> ed366d7f
                     # Action mask modification only if action masking is True
                     if train_params.action_masking:
                         for action in range(action_size):
@@ -194,17 +181,13 @@
                             ppo.policy_old.act(np.append(obs[agent], [agent]), memory, action_mask[agent])
                         agents_in_action.add(agent)
 
-            # Update statistics
-            for a in list(action_dict.values()):
-                action_count[a] += 1
-
             # Environment step
             step_timer.start()
             obs, rewards, done, info = env.step(action_dict)
             step_timer.end()
-
             # Update score and compute total rewards equal to each agent
-            total_timestep_reward_shaped = sum(rewards[agent]["rewards_shaped"] for agent in range(env_params.n_agents))
+            total_timestep_reward_shaped = sum(rewards[agent] if isinstance(rewards[agent], float) or isinstance(rewards[agent], int) else
+                                               rewards[agent]["rewards_shaped"] for agent in range(env_params.n_agents))
 
             # Update dones and rewards for each agent that performed act()
             for a in agents_in_action:
@@ -365,6 +348,7 @@
                             action_dict[agent] = int(RailEnvActions.MOVE_FORWARD)
                     # Else
                     elif info["status"][agent] in [RailAgentStatus.DONE, RailAgentStatus.DONE_REMOVED]:
+                        print("DONE")
                         action_dict[agent] = \
                             ppo.policy_old.act(np.append(obs[agent], [agent]), None, action_mask[agent],
                                                action=torch.tensor(int(RailEnvActions.DO_NOTHING)).to(device))
@@ -382,7 +366,8 @@
             obs, rewards, done, info = env.step(action_dict)
             # Update deadlocks
             # Update score and compute total rewards equal to each agent
-            score += np.sum(rewards[agent]["standard_rewards"] for agent in range(env.get_rail_env().get_num_agents()))
+            score += np.sum(rewards[agent] if isinstance(rewards[agent], float) or isinstance(rewards[agent], int) else
+                            rewards[agent]["standard_rewards"] for agent in range(env.get_rail_env().get_num_agents()))
 
         scores.append(score / (max_steps * env.get_rail_env().get_num_agents()))
         tasks_finished = sum(info["status"][a] in [RailAgentStatus.DONE, RailAgentStatus.DONE_REMOVED]
@@ -436,7 +421,7 @@
         "deadlock_penalty": 0.0,
         "shortest_path_penalty_coefficient": 1.0,
         # 1.0 for skipping
-        "done_bonus": 10.0,
+        "done_bonus": 0.0,
     }
 
     training_parameters = {
@@ -471,7 +456,7 @@
         # ============================
         "n_episodes": 2500,
         # 512, 1024, 2048, 4096
-        "horizon": 512,
+        "horizon": 1024,
         "epochs": 4,
         # 64, 128, 256
         "batch_size": 64,
@@ -498,7 +483,7 @@
         "checkpoint_interval": None,
         "eval_episodes": None,
         "use_gpu": False,
-        "render": False,
+        "render": True,
         "save_model_path": "checkpoint.pt",
         "load_model_path": "checkpoint.pt",
         "tensorboard_path": "log/",

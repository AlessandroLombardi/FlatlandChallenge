--- conflicted
+++ resolved
@@ -134,11 +134,8 @@
                 # If agent is moving between two cells or trapped in a deadlock (the latter is caught only
                 # when the agent is moving in the deadlock triggering the first case) or the step is the last or the
                 # agent has reached its destination.
-<<<<<<< HEAD
                 elif info["action_required"][agent]: #or is_last_step or done[agent]:
-=======
-                elif info["action_required"][agent] or (is_last_step and not done[agent]):
->>>>>>> ed854b4f
+
                     # If an action is required, the actor predicts an action and the obs, actions, masks are stored
                     action_dict[agent] = ppo.act(np.append(prev_obs[agent], [agent_ids[agent]]),
                                                  action_mask, agent_id=agent)

--- conflicted
+++ resolved
@@ -19,10 +19,9 @@
 
     def __init__(self, state_size, action_size, parameters):
         """
-        Args:
-            state_size: The number of attributes of each state.
-            action_size: The number of available actions.
-            parameters: The set of parameters which affect the train phase.
+        :param state_size: The number of attributes of each state.
+        :param action_size: The number of available actions.
+        :param parameters: The set of parameters which affect the train phase.
         """
         self.evaluation_mode = parameters.evaluation_mode
         self.state_size = state_size
@@ -65,12 +64,13 @@
 
     def act(self, state, action_mask, eps=0.):
         """
+        The function used to predict optimal actions from the current Q value estimation.
+        The action can be chosen randomly depending on the eps parameter.
 
         :param state: the state to act on
         :param action_mask: a list of 0 and 1 where 0 indicates that the index's action should be not sampled
         :param eps: the epsilon-greedy factor to influence the exploration-exploitation trade-off
-        :return:
-
+        :return: the chosen action
 
         """
         state = torch.from_numpy(state).float().unsqueeze(0).to(self.device)
@@ -99,6 +99,12 @@
         """
         Perform a step if the evaluation mode is off, updating the memory and updating the networks if the agent has
         already self.update_every steps
+
+        :param state: the state where the action has been performed
+        :param action: the performed action
+        :param reward: the obtained reward
+        :param next_state: the state that followed the action
+        :param done: information about terminal states
         """
         assert not self.evaluation_mode, "Policy has been initialized for evaluation only."
 
@@ -120,12 +126,8 @@
 
                 new_val = reward + self.gamma * target_val * (1 - done)
 
-<<<<<<< HEAD
-                error = abs(new_val - old_val).item()
-=======
             # TD-errors are used as prioritization mechanism to determine which batch to extract in the learning phase
             error = abs(new_val - old_val).item()
->>>>>>> 2fcbf4e2
 
             self.memory.add(state, action, reward, next_state, done, error)
 
@@ -137,6 +139,9 @@
                 self._learn()
 
     def _learn(self):
+        """
+        The code related to the loss computation and the local network training
+        """
         if type(self.memory) is UniformExperienceReplay:
             experiences = self.memory.sample()
             indexes = None

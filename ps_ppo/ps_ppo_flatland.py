import numpy as np
import torch
import torch.nn as nn
from flatland.core.grid.rail_env_grid import RailEnvTransitions
from flatland.envs.agent_utils import RailAgentStatus
from torch.distributions import Categorical
from collections import OrderedDict

from torch.utils.tensorboard import SummaryWriter

device = torch.device("cuda:0" if torch.cuda.is_available() else "cpu")


class Memory:
    def __init__(self, num_agents):
        self.num_agents = num_agents
        self.actions = [[] for _ in range(num_agents)]
        self.states = [[] for _ in range(num_agents)]
        self.logs_of_action_prob = [[] for _ in range(num_agents)]
        self.masks = [[] for _ in range(num_agents)]
        self.rewards = [[] for _ in range(num_agents)]
        self.dones = [[] for _ in range(num_agents)]

    def clear_memory(self):
        self.__init__(self.num_agents)

    def clear_memory_except_last(self, agent):
        self.actions[agent] = self.actions[agent][-1:]
        self.states[agent] = self.states[agent][-1:]
        self.logs_of_action_prob[agent] = self.logs_of_action_prob[agent][-1:]
        self.masks[agent] = self.masks[agent][-1:]
        self.rewards[agent] = self.rewards[agent][-1:]
        self.dones[agent] = self.dones[agent][-1:]


class ActorCritic(nn.Module):
    def __init__(self,
                 state_size,
                 action_size,
                 shared,
                 critic_mlp_width,
                 critic_mlp_depth,
                 last_critic_layer_scaling,
                 actor_mlp_width,
                 actor_mlp_depth,
                 last_actor_layer_scaling,
                 activation):
        """
        :param state_size: The number of attributes of each state
        :param action_size: The number of available actions
        :param shared: The actor and critic hidden and first layers are shared
        :param critic_mlp_width: The number of nodes in the critic's hidden network
        :param critic_mlp_depth: The number of hidden layers + the input one of the critic's network
        :param last_critic_layer_scaling: The scale applied at initialization on the last critic network's layer
        :param actor_mlp_width: The number of nodes in the actor's hidden network
        :param actor_mlp_depth: The number of hidden layers + the input one of the actor's network
        :param last_actor_layer_scaling: The scale applied at initialization on the last actor network's layer
        :param activation: the activation function (ReLU, Tanh)
        """

        super(ActorCritic, self).__init__()
        self.state_size = state_size
        self.action_size = action_size
        self.activation = activation
        self.softmax = nn.Softmax(dim=-1)

        # Network creation
        critic_layers = self._build_network(False, critic_mlp_depth, critic_mlp_width)
        self.critic_network = nn.Sequential(critic_layers)
        if not shared:
            self.actor_network = nn.Sequential(self._build_network(True, actor_mlp_depth, actor_mlp_width))
        else:
            if critic_mlp_depth <= 1:
                raise Exception("Shared networks must have depth greater than 1")
            actor_layers = critic_layers.copy()
            actor_layers.popitem()
            actor_layers["actor_output_layer"] = nn.Linear(critic_mlp_width, action_size)
            self.actor_network = nn.Sequential(actor_layers)

        # Network initialization
        # https://pytorch.org/docs/stable/nn.init.html#nn-init-doc
        def weights_init(submodule):
            # TODO
            raise NotImplementedError()

        # self.critic_network.apply(weights_init)
        # self.actor_network.apply(weights_init)

        # Last layer's weights rescaling
        with torch.no_grad():
            list(self.critic_network.children())[-1].weight.mul_(last_critic_layer_scaling)
            list(self.actor_network.children())[-1].weight.mul_(last_actor_layer_scaling)

    def _build_network(self, is_actor, nn_depth, nn_width):
        """
        Creates the network.
        Actor is not completed with the final softmax layer

        :param is_actor:
        :param nn_depth:
        :param nn_width:
        :return:
        """
        if nn_depth <= 0:
            raise Exception("Networks' depths must be greater than 0")

        network = OrderedDict()
        output_size = self.action_size if is_actor else 1
        nn_type = "actor" if is_actor else "critic"

        # First layer
        network["%s_input" % nn_type] = nn.Linear(self.state_size,
                                                  nn_width if nn_depth > 1 else output_size)
        # If it's not the last layer add the activation
        if nn_depth > 1:
            network["%s_input_activation(%s)" % (nn_type, self.activation)] = self._get_activation()

        # Add hidden and last layers
        for layer in range(1, nn_depth):
            layer_name = "%s_layer_%d" % (nn_type, layer)
            # Last layer
            if layer == nn_depth - 1:
                network[layer_name] = nn.Linear(nn_width, output_size)
            # Hidden layer
            else:
                network[layer_name] = nn.Linear(nn_width, nn_width)
                network[layer_name + ("_activation(%s)" % self.activation)] = self._get_activation()

        return network

    def _get_activation(self):
        if self.activation == "ReLU":
            return nn.ReLU()
        elif self.activation == "Tanh":
            return nn.Tanh()
        else:
            raise Exception("The specified activation function don't exists or is not available")

    def act(self, state, memory, action_mask, action=None):
        """
        The method used by the agent as its own policy to obtain the action to perform in the given a state and update
        the memory.
        :param state: the observed state
        :param memory: the memory to update
        :param action_mask: a list of 0 and 1 where 0 indicates that the agent should be not sampled
        :param action: an action to perform decided by some external logic
        :return: the action to perform
        """

        # The agent name is appended at the state
        agent_id = int(state[-1])
        # Transform the state Numpy array to a Torch Tensor
        state = torch.from_numpy(state).float().to(device)
        action_logits = self.actor_network(state)

        action_mask = torch.tensor(action_mask, dtype=torch.bool).to(device)

        # Action masking, default values are True, False are present only if masking is enabled.
        # If No op is not allowed it is masked even if masking is not active
        action_logits = torch.where(action_mask, action_logits, torch.tensor(-1e+8).to(device))

        action_probs = self.softmax(action_logits)

        """
        From the paper: "The stochastic policy πθ can be represented by a categorical distribution when the actions of
        the agent are discrete and by a Gaussian distribution when the actions are continuous."
        """
        action_distribution = Categorical(action_probs)

        if action is None:
            action = action_distribution.sample()

        # Memory is updated
        memory.states[agent_id].append(state)
        memory.actions[agent_id].append(action)
        memory.logs_of_action_prob[agent_id].append(action_distribution.log_prob(action))
        memory.masks[agent_id].append(action_mask)

        return action.item()

    def evaluate(self, state, action, action_mask):
        """
        Evaluate the current policy obtaining useful information on the decided action's probability distribution.
        :param state: the observed state
        :param action: the performed action
        :param action_mask: a list of 0 and 1 where 0 indicates that the agent should be not sampled
        :return: the logarithm of action probability, the value predicted by the critic, the distribution entropy
        """

        action_logits = self.actor_network(state[:-1])

        # Action masking, default values are True, False are present only if masking is enabled.
        # If No op is not allowed it is masked even if masking is not active
        action_logits = torch.where(action_mask[:-1], action_logits, torch.tensor(-1e+8).to(device))

        action_probs = self.softmax(action_logits)

        action_distribution = Categorical(action_probs)

        return action_distribution.log_prob(action[:-1]), self.critic_network(state), action_distribution.entropy()


class PsPPO:
    def __init__(self,
                 state_size,
                 action_size,
                 shared,
                 critic_mlp_width,
                 critic_mlp_depth,
                 last_critic_layer_scaling,
                 actor_mlp_width,
                 actor_mlp_depth,
                 last_actor_layer_scaling,
                 learning_rate,
                 adam_eps,
                 activation,
                 discount_factor,
                 epochs,
                 batch_size,
                 eps_clip,
                 lmbda,
                 advantage_estimator,
                 value_function_loss,
                 entropy_coefficient=None,
                 value_loss_coefficient=None):
        """
        :param state_size: The number of attributes of each state
        :param action_size: The number of available actions
        :param shared: The actor and critic hidden and first layers are shared
        :param critic_mlp_width: The number of nodes in the critic's hidden network
        :param critic_mlp_depth: The number of layers in the critic's network
        :param last_critic_layer_scaling: The scale applied at initialization on the last critic network's layer
        :param actor_mlp_width: The number of nodes in the actor's hidden network
        :param actor_mlp_depth: The number of layers in the actor's network
        :param last_actor_layer_scaling: The scale applied at initialization on the last actor network's layer
        :param learning_rate: The learning rate
        :param adam_eps: Adam optimizer epsilon value
        :param discount_factor: The discount factor
        :param epochs: The number of training epochs for each batch
        :param batch_size: The size of data batches used for each agent in the training loop
        :param eps_clip: The offset used in the minimum and maximum values of the clipping function
        :param lmbda: Controls gae bias–variance trade-off
        :param advantage_estimator: The advantage estimation technique n-steps or gae (Generalized Advantage estimation)
        :param value_function_loss: The function used to compute the value loss mse of huber (L1 loss)
        :param entropy_coefficient: Coefficient multiplied by the entropy and used in the shared setting loss function
        :param value_loss_coefficient: Coefficient multiplied by the value loss and used in the loss function
        """

        self.shared = shared
        self.learning_rate = learning_rate
        self.discount_factor = discount_factor
        self.epochs = epochs
        self.batch_size = batch_size
        self.eps_clip = eps_clip
        self.lmbda = lmbda
        self.value_loss_coefficient = value_loss_coefficient
        self.entropy_coefficient = entropy_coefficient

        if advantage_estimator == "gae":
            self.gae = True
        elif advantage_estimator == "n-steps":
            self.gae = False
        else:
            raise Exception("Advantage estimator not available")

        # The policy updated at each learning epoch
        self.policy = ActorCritic(state_size,
                                  action_size,
                                  shared,
                                  critic_mlp_width,
                                  critic_mlp_depth,
                                  last_critic_layer_scaling,
                                  actor_mlp_width,
                                  actor_mlp_depth,
                                  last_actor_layer_scaling,
                                  activation).to(device)

        self.optimizer = torch.optim.Adam(self.policy.parameters(), lr=learning_rate, eps=adam_eps)

        # The policy updated at the end of the training epochs where is used as the old policy.
        # It is used also to obtain trajectories.
        self.policy_old = ActorCritic(state_size,
                                      action_size,
                                      shared,
                                      critic_mlp_width,
                                      critic_mlp_depth,
                                      last_critic_layer_scaling,
                                      actor_mlp_width,
                                      actor_mlp_depth,
                                      last_actor_layer_scaling,
                                      activation).to(device)
        self.policy_old.load_state_dict(self.policy.state_dict())

        if value_function_loss == "mse":
            self.value_loss_function = nn.MSELoss()
        elif value_function_loss == "huber":
            self.value_loss_function = nn.SmoothL1Loss()
        else:
            raise Exception("The provided value loss function is not available!")

    def _get_advs(self, gae, rewards, dones, gamma, state_estimated_value, lmbda=None):
        """
        advantages = []
        import math

        for t in range(len(rewards)):
            if t == 0:
                adv = rewards[t] + gamma * state_estimated_value[t + 1] - state_estimated_value[t]
            else:
                adv = adv + math.pow(gamma, t) * rewards[t] +\
                      math.pow(gamma, t + 1) * state_estimated_value[t + 1] -\
                      math.pow(gamma, t) * state_estimated_value[t]
            advantages.append(adv * math.pow(lmbda, t))

        gae = (1 - lmbda) * torch.tensor(advantages, dtype=torch.float32).to(device)

        """

        if gae:
            assert len(rewards) + 1 == len(state_estimated_value)

            rewards = torch.tensor(rewards).to(device)
            gaes = torch.zeros_like(rewards)
            future_gae = torch.tensor(0.0, dtype=rewards.dtype).to(device)

            # to multiply with not_dones to handle episode boundary (last state has no V(s'))
            not_dones = 1 - torch.tensor(dones, dtype=torch.int).to(device)
            for t in reversed(range(len(rewards))):
                delta = rewards[t] + gamma * state_estimated_value[t + 1] * not_dones[t] - state_estimated_value[t]
                gaes[t] = future_gae = delta + gamma * lmbda * not_dones[t] * future_gae

            return gaes
        else:
            rewards = torch.tensor(rewards).to(device)
            returns = torch.zeros_like(rewards)
            future_ret = state_estimated_value[-1]

            not_dones = 1 - torch.tensor(dones, dtype=torch.int).to(device)
            for t in reversed(range(len(rewards))):
                returns[t] = future_ret = rewards[t] + gamma * future_ret * not_dones[t]

            return returns - state_estimated_value[:-1]

    def update(self, memory, a):

        """
        rewards = []
        discounted_reward = 0
        for reward, done in zip(reversed(memory.rewards), reversed(memory.dones)):
            if done:
                discounted_reward = 0
            discounted_reward = reward + (self.discount_factor * discounted_reward)
            rewards.append(discounted_reward)
        rewards = rewards[::-1]

        # Normalizing the rewards:
        rewards = torch.tensor(rewards, dtype=torch.float32).to(device)
        rewards = (rewards - rewards.mean()) / (rewards.std() + 1e-5)
        """
        # Save functions as objects outside to optimize code
        epochs = self.epochs
        batch_size = self.batch_size

        lmbda = self.lmbda
        discount_factor = self.discount_factor
        policy_evaluate = self.policy.evaluate
        get_advantages = self._get_advs
        gae = self.gae
        torch_clamp = torch.clamp
        torch_min = torch.min
        obj_eps = self.eps_clip
        torch_exp = torch.exp
        shared = self.shared
        ec = self.entropy_coefficient
        vlc = self.value_loss_coefficient
        value_loss_function = self.value_loss_function
        optimizer = self.optimizer

        _ = memory.rewards[a].pop()
        _ = memory.dones[a].pop()

        last_state = memory.states[a].pop()
        last_action = memory.actions[a].pop()
        last_mask = memory.masks[a].pop()
        _ = memory.logs_of_action_prob[a].pop()

        # Convert lists to tensors
        old_states = torch.stack(memory.states[a]).to(device).detach()
        old_actions = torch.stack(memory.actions[a]).to(device)
        old_masks = torch.stack(memory.masks[a]).to(device)
        old_logs_of_action_prob = torch.stack(memory.logs_of_action_prob[a]).to(device).detach()

        # Optimize policy
        for _ in range(epochs):
            for batch_start in range(0, len(old_states), batch_size):
                batch_end = batch_start + batch_size
                if batch_end >= len(old_states):
                    # Evaluating old actions and values
                    # print("Old_states: ", old_states[batch_start:batch_end].shape)
                    # print("Last_state: ", torch.unsqueeze(last_state, 0).shape)
                    # print("Action: ", old_actions[batch_start:batch_end].shape)
                    # print("Last action", torch.unsqueeze(last_action, 0).shape)
                    log_of_action_prob, state_estimated_value, dist_entropy = \
                        policy_evaluate(
                            torch.cat((old_states[batch_start:batch_end], torch.unsqueeze(last_state, 0))),
                            torch.cat((old_actions[batch_start:batch_end], torch.unsqueeze(last_action, 0))),
                            torch.cat((old_masks[batch_start:batch_end], torch.unsqueeze(last_mask, 0))))
                    # torch.cat((old_actions[batch_start:batch_end], torch.tensor(last_action).reshape(1, 1))))
                else:
                    # Evaluating old actions and values
                    # print("Old_states: ",old_states[batch_start:batch_end + 1].shape)
                    # print("Action: ", old_actions[batch_start:batch_end + 1].shape)
                    log_of_action_prob, state_estimated_value, dist_entropy = \
                        policy_evaluate(old_states[batch_start:batch_end + 1],
                                        old_actions[batch_start:batch_end + 1],
                                        old_masks[batch_start:batch_end + 1])

                # print(old_states[batch_start:batch_end])
                # print(old_actions[batch_start:batch_end])
                # print(old_logs_of_action_prob[batch_start:batch_end])
                # print(log_of_action_prob)
                # print(rewards[batch_start:batch_end])

                # Find the ratio (pi_theta / pi_theta__old)
                probs_ratio = torch_exp(
                    log_of_action_prob - old_logs_of_action_prob[batch_start:batch_end].detach())
                # Find the "Surrogate Loss"

                advantage = get_advantages(
                    gae,
                    memory.rewards[a][batch_start:batch_end],
                    memory.dones[a][batch_start:batch_end],
                    discount_factor,
                    state_estimated_value.detach(),
                    lmbda)

                # advantage = rewards[a][batch_start:batch_end] - state_estimated_value.detach()

                """
                print("estimated value\t " + str(torch.mean(state_estimated_value).item()))
                print("reward\t " + str(
                    torch.mean(torch.tensor(memory.rewards[a][batch_start:batch_end]).to(device)).item()))
                print("advantage\t " + str(torch.mean(advantage).item()))
                print("probsratio\t " + str(torch.mean(probs_ratio).item()))
                """

                # Advantage normalization
                advantage = (advantage - torch.mean(advantage)) / (torch.std(advantage) + 1e-10)

                unclipped_objective = probs_ratio * advantage
                clipped_objective = torch_clamp(probs_ratio, 1 - obj_eps, 1 + obj_eps) * advantage

                loss = -torch_min(unclipped_objective,
                                  clipped_objective) + vlc * value_loss_function(
                    state_estimated_value[:-1].squeeze(),
                    torch.tensor(memory.rewards[a][batch_start:batch_end], dtype=torch.float32).to(device))

                loss -= ec * dist_entropy

                # Gradient descent
                optimizer.zero_grad()
                loss.mean().backward()
                optimizer.step()

                # To show graph
                """
                from datetime import datetime
                from torchviz import make_dot
                now = datetime.now()
                make_dot(loss.mean()).render("attached" + now.strftime("%H-%M-%S"), format="png")
                exit()
                """
        # Copy new weights into old policy:
        self.policy_old.load_state_dict(self.policy.state_dict())


########################################################################################################################
########################################################################################################################


from flatland.envs.observations import TreeObsForRailEnv


def max_lt(seq, val):
    """
    Return greatest item in seq for which item < val applies.
    None is returned if seq was empty or all items in seq were >= val.
    """
    max_item = 0
    idx = len(seq) - 1
    while idx >= 0:
        if val > seq[idx] >= 0 and seq[idx] > max_item:
            max_item = seq[idx]
        idx -= 1
    return max_item


def min_gt(seq, val):
    """
    Return smallest item in seq for which item > val applies.
    None is returned if seq was empty or all items in seq were >= val.
    """
    min_item = np.inf
    idx = len(seq) - 1
    while idx >= 0:
        if val <= seq[idx] < min_item:
            min_item = seq[idx]
        idx -= 1
    return min_item


def norm_obs_clip(obs, clip_min=-1, clip_max=1, fixed_radius=0, normalize_to_range=False):
    """
    This function returns the difference between min and max value of an observation
    :param obs: Observation that should be normalized
    :param clip_min: min value where observation will be clipped
    :param clip_max: max value where observation will be clipped
    :param fixed_radius:
    :param normalize_to_range:
    :return: returns normalized and clipped observation
    """
    if fixed_radius > 0:
        max_obs = fixed_radius
    else:
        max_obs = max(1, max_lt(obs, 1000)) + 1

    min_obs = 0  # min(max_obs, min_gt(obs, 0))
    if normalize_to_range:
        min_obs = min_gt(obs, 0)
    if min_obs > max_obs:
        min_obs = max_obs
    if max_obs == min_obs:
        return np.clip(np.array(obs) / max_obs, clip_min, clip_max)
    norm = np.abs(max_obs - min_obs)
    return np.clip((np.array(obs) - min_obs) / norm, clip_min, clip_max)


def _split_node_into_feature_groups(node: TreeObsForRailEnv.Node) -> (np.ndarray, np.ndarray, np.ndarray):
    data = np.zeros(6)
    distance = np.zeros(1)
    agent_data = np.zeros(4)

    data[0] = node.dist_own_target_encountered
    data[1] = node.dist_other_target_encountered
    data[2] = node.dist_other_agent_encountered
    data[3] = node.dist_potential_conflict
    data[4] = node.dist_unusable_switch
    data[5] = node.dist_to_next_branch

    distance[0] = node.dist_min_to_target

    agent_data[0] = node.num_agents_same_direction
    agent_data[1] = node.num_agents_opposite_direction
    agent_data[2] = node.num_agents_malfunctioning
    agent_data[3] = node.speed_min_fractional

    return data, distance, agent_data


def _split_subtree_into_feature_groups(node: TreeObsForRailEnv.Node, current_tree_depth: int, max_tree_depth: int) -> (
        np.ndarray, np.ndarray, np.ndarray):
    if node == -np.inf:
        remaining_depth = max_tree_depth - current_tree_depth
        # reference: https://stackoverflow.com/questions/515214/total-number-of-nodes-in-a-tree-data-structure
        num_remaining_nodes = int((4 ** (remaining_depth + 1) - 1) / (4 - 1))
        return [-np.inf] * num_remaining_nodes * 6, [-np.inf] * num_remaining_nodes, [-np.inf] * num_remaining_nodes * 4

    data, distance, agent_data = _split_node_into_feature_groups(node)

    if not node.childs:
        return data, distance, agent_data

    for direction in TreeObsForRailEnv.tree_explored_actions_char:
        sub_data, sub_distance, sub_agent_data = _split_subtree_into_feature_groups(
            node.childs[direction], current_tree_depth + 1, max_tree_depth)
        data = np.concatenate((data, sub_data))
        distance = np.concatenate((distance, sub_distance))
        agent_data = np.concatenate((agent_data, sub_agent_data))

    return data, distance, agent_data


def split_tree_into_feature_groups(tree: TreeObsForRailEnv.Node, max_tree_depth: int) -> (
        np.ndarray, np.ndarray, np.ndarray):
    """
    This function splits the tree into three difference arrays of values
    """
    data, distance, agent_data = _split_node_into_feature_groups(tree)

    for direction in TreeObsForRailEnv.tree_explored_actions_char:
        sub_data, sub_distance, sub_agent_data = _split_subtree_into_feature_groups(tree.childs[direction], 1,
                                                                                    max_tree_depth)
        data = np.concatenate((data, sub_data))
        distance = np.concatenate((distance, sub_distance))
        agent_data = np.concatenate((agent_data, sub_agent_data))

    return data, distance, agent_data


def normalize_observation(observation: TreeObsForRailEnv.Node, tree_depth: int, observation_radius=0):
    """
    This function normalizes the observation used by the RL algorithm
    """
    data, distance, agent_data = split_tree_into_feature_groups(observation, tree_depth)

    data = norm_obs_clip(data, fixed_radius=observation_radius)
    distance = norm_obs_clip(distance, normalize_to_range=True)
    agent_data = np.clip(agent_data, -1, 1)
    normalized_obs = np.concatenate((np.concatenate((data, distance)), agent_data))
    return normalized_obs


from timeit import default_timer


class Timer(object):
    def __init__(self):
        self.total_time = 0.0
        self.start_time = 0.0
        self.end_time = 0.0

    def start(self):
        self.start_time = default_timer()

    def end(self):
        self.total_time += default_timer() - self.start_time

    def get(self):
        return self.total_time

    def get_current(self):
        return default_timer() - self.start_time

    def reset(self):
        self.__init__()

    def __repr__(self):
        return self.get()


########################################################################################################################
########################################################################################################################

import random
from argparse import Namespace

from flatland.utils.rendertools import RenderTool
import numpy as np

from flatland.envs.rail_env import RailEnv, RailEnvActions
from flatland.envs.rail_generators import sparse_rail_generator
from flatland.envs.schedule_generators import sparse_schedule_generator
from flatland.envs.observations import TreeObsForRailEnv

from flatland.envs.malfunction_generators import malfunction_from_params, MalfunctionParameters
from flatland.envs.predictions import ShortestPathPredictorForRailEnv

try:
    import wandb

    wandb.init(sync_tensorboard=True)
except ImportError:
    print("Install wandb to log to Weights & Biases")

SUPPRESS_OUTPUT = False

if SUPPRESS_OUTPUT:
    # ugly hack to be able to run hyperparameters sweeps with w&b
    # they currently have a bug which prevents runs that output emojis to run :(
    def print(*args, **kwargs):
        pass


def check_feasible_transitions(pos_a1, transitions, env):
    if transitions[0] == 1:
        position_check = (pos_a1[0] - 1, pos_a1[1])
        if not (env.cell_free(position_check)):
            for a2 in range(env.get_num_agents()):
                if env.agents[a2].position == position_check:
                    return a2

    if transitions[1] == 1:
        position_check = (pos_a1[0], pos_a1[1] + 1)
        if not (env.cell_free(position_check)):
            for a2 in range(env.get_num_agents()):
                if env.agents[a2].position == position_check:
                    return a2

    if transitions[2] == 1:
        position_check = (pos_a1[0] + 1, pos_a1[1])
        if not (env.cell_free(position_check)):
            for a2 in range(env.get_num_agents()):
                if env.agents[a2].position == position_check:
                    return a2

    if transitions[3] == 1:
        position_check = (pos_a1[0], pos_a1[1] - 1)
        if not (env.cell_free(position_check)):
            for a2 in range(env.get_num_agents()):
                if env.agents[a2].position == position_check:
                    return a2

    return None


def check_next_pos(a1, env):
    if env.agents[a1].position is not None:
        pos_a1 = env.agents[a1].position
        dir_a1 = env.agents[a1].direction
    else:
        pos_a1 = env.agents[a1].initial_position
        dir_a1 = env.agents[a1].initial_direction

    # NORTH
    if dir_a1 == 0:
        if env.rail.get_transitions(pos_a1[0], pos_a1[1], dir_a1)[dir_a1] == 1:
            position_check = (pos_a1[0] - 1, pos_a1[1])
            if not (env.cell_free(position_check)):
                for a2 in range(env.get_num_agents()):
                    if env.agents[a2].position == position_check:
                        return a2
        else:
            return check_feasible_transitions(pos_a1, env.rail.get_transitions(pos_a1[0], pos_a1[1], dir_a1), env)

    # EAST
    if dir_a1 == 1:
        if env.rail.get_transitions(pos_a1[0], pos_a1[1], dir_a1)[dir_a1] == 1:
            position_check = (pos_a1[0], pos_a1[1] + 1)
            if not (env.cell_free(position_check)):
                for a2 in range(env.get_num_agents()):
                    if env.agents[a2].position == position_check:
                        return a2
        else:
            return check_feasible_transitions(pos_a1, env.rail.get_transitions(pos_a1[0], pos_a1[1], dir_a1), env)

    # SOUTH
    if dir_a1 == 2:
        if env.rail.get_transitions(pos_a1[0], pos_a1[1], dir_a1)[dir_a1] == 1:
            position_check = (pos_a1[0] + 1, pos_a1[1])
            if not (env.cell_free(position_check)):
                for a2 in range(env.get_num_agents()):
                    if env.agents[a2].position == position_check:
                        return a2
        else:
            return check_feasible_transitions(pos_a1, env.rail.get_transitions(pos_a1[0], pos_a1[1], dir_a1), env)

    # WEST
    if dir_a1 == 3:
        if env.rail.get_transitions(pos_a1[0], pos_a1[1], dir_a1)[dir_a1] == 1:
            position_check = (pos_a1[0], pos_a1[1] - 1)
            if not (env.cell_free(position_check)):
                for a2 in range(env.get_num_agents()):
                    if env.agents[a2].position == position_check:
                        return a2
        else:
            return check_feasible_transitions(pos_a1, env.rail.get_transitions(pos_a1[0], pos_a1[1], dir_a1), env)

    return None


def check_deadlocks(a1, deadlocks, env):
    a2 = check_next_pos(a1[-1], env)

    if a2 is None:
        return False
    if deadlocks[a2] or a2 in a1:
        return True
    a1.append(a2)
    deadlocks[a2] = check_deadlocks(a1, deadlocks, env)
    if deadlocks[a2]:
        return True
    del a1[-1]
    return False


def check_invalid_transitions(action_dict, action_mask):
<<<<<<< HEAD
    invalid_actions_rewards =  {a: -1 if mask[action_dict[a]] == 0 else 0 for a, mask in enumerate(action_mask)}
    invalid_actions_rewards = {a: -2 if action_dict[a] == 4 else invalid_actions_rewards[a] for a, _ in enumerate(action_mask)}

    return invalid_actions_rewards
=======
    return {a: -1 if a in action_dict and mask[action_dict[a]] == 0 else 0 for a, mask in enumerate(action_mask)}
>>>>>>> b776a721


def step_shaping(env, action_dict, deadlocks, shortest_path, action_mask):
    invalid_rewards_shaped = check_invalid_transitions(action_dict, action_mask)
    # Environment step
    obs, rewards, done, info = env.step(action_dict)

    agents = []
    for a in range(env.get_num_agents()):
        if not done[a]:
            agents.append(a)
            if not deadlocks[a]:
                deadlocks[a] = check_deadlocks(agents, deadlocks, env)
            if not (deadlocks[a]):
                del agents[-1]

    new_shortest_path = [obs.get(a)[6] if obs.get(a) is not None else 0 for a in range(env.get_num_agents())]

    invalid_rewards_shaped = {a: rewards[a] if invalid_rewards_shaped[a] == 0 else rewards[a] + invalid_rewards_shaped[a]
                              for a in range(env.get_num_agents())}

    rewards_shaped_shortest_path = {a: 1.5 * invalid_rewards_shaped[a] if shortest_path[a] < new_shortest_path[a]
    else invalid_rewards_shaped[a] for a in range(env.get_num_agents())}

    rewards_shaped_deadlocks = {a: -3.0 if deadlocks[a] else rewards_shaped_shortest_path[a]
                                for a in range(env.get_num_agents())}

    rewards_shaped = {a: 0.0 if done[a] else rewards_shaped_deadlocks[a] for a in range(env.get_num_agents())}

    return obs, rewards, done, info, rewards_shaped, deadlocks, new_shortest_path


def train_multiple_agents(env_params, train_params):
    # Environment parameters
    n_agents = env_params.n_agents
    x_dim = env_params.x_dim
    y_dim = env_params.y_dim
    n_cities = env_params.n_cities
    max_rails_between_cities = env_params.max_rails_between_cities
    max_rails_in_city = env_params.max_rails_in_city
    seed = env_params.seed

    # Observation parameters
    observation_tree_depth = env_params.observation_tree_depth
    observation_radius = env_params.observation_radius
    observation_max_path_depth = env_params.observation_max_path_depth

    # Training setup parameters
    n_episodes = train_params.n_episodes
    checkpoint_interval = train_params.checkpoint_interval
    horizon = train_params.horizon

    # Set the seeds
    random.seed(seed)
    np.random.seed(seed)
    torch.manual_seed(seed)

    # Break agents from time to time
    malfunction_parameters = MalfunctionParameters(
        malfunction_rate=1. / 10000,  # Rate of malfunctions
        min_duration=15,  # Minimal duration
        max_duration=50  # Max duration
    )

    # Observation builder
    predictor = ShortestPathPredictorForRailEnv(observation_max_path_depth)
    tree_observation = TreeObsForRailEnv(max_depth=observation_tree_depth, predictor=predictor)

    # Fraction of train which each speed
    speed_profiles = {
        # Fast passenger train
        1.: 1.0,
        # Fast freight train
        1. / 2.: 0.0,
        # Slow commuter train
        1. / 3.: 0.0,
        # Slow freight train
        1. / 4.: 0.0
    }

    # Setup the environment
    env = RailEnv(
        width=x_dim,
        height=y_dim,
        rail_generator=sparse_rail_generator(
            max_num_cities=n_cities,
            grid_mode=False,
            max_rails_between_cities=max_rails_between_cities,
            max_rails_in_city=max_rails_in_city,
            seed=seed
        ),
        schedule_generator=sparse_schedule_generator(speed_profiles),
        number_of_agents=n_agents,
        malfunction_generator_and_process_data=malfunction_from_params(malfunction_parameters),
        obs_builder_object=tree_observation,
        random_seed=seed
    )

    env.reset(regenerate_schedule=True, regenerate_rail=True)

    # Calculate the state size given the depth of the tree observation and the number of features
    n_features_per_node = env.obs_builder.observation_dim
    n_nodes = sum([np.power(4, i) for i in range(observation_tree_depth + 1)])
    state_size = n_features_per_node * n_nodes

    # The action space of flatland is 5 discrete actions
    action_size = env.action_space[0]

    # Max number of steps per episode
    # This is the official formula used during evaluations
    # See details in flatland.envs.schedule_generators.sparse_schedule_generator
    max_steps = int(4 * 2 * (env.height + env.width + (n_agents / n_cities)))

    action_count = [0] * action_size
    smoothed_normalized_score = -1.0
    smoothed_completion = 0.0

    memory = Memory(n_agents)

    ppo = PsPPO(state_size + 1,
                action_size,
                train_params.shared,
                train_params.critic_mlp_width,
                train_params.critic_mlp_depth,
                train_params.last_critic_layer_scaling,
                train_params.actor_mlp_width,
                train_params.actor_mlp_depth,
                train_params.last_actor_layer_scaling,
                train_params.learning_rate,
                train_params.adam_eps,
                train_params.activation,
                train_params.discount_factor,
                train_params.epochs,
                train_params.batch_size,
                train_params.eps_clip,
                train_params.lmbda,
                train_params.advantage_estimator,
                train_params.value_loss_function,
                train_params.entropy_coefficient,
                train_params.value_loss_coefficient)

    # TensorBoard writer
    """
    writer = SummaryWriter()
    writer.add_hparams(vars(train_params), {})
    writer.add_hparams(vars(env_params), {})
    """

    training_timer = Timer()
    training_timer.start()

    print("\nTraining {} trains on {}x{} grid for {} episodes. Update every {} timesteps.\n"
          .format(env.get_num_agents(), x_dim, y_dim, n_episodes, horizon))

    path = "model.pt"

    skip_cells = [int("1000000000100000", 2),
                  RailEnvTransitions().rotate_transition(int("1000000000100000", 2), 90),
                  int("0001001000000000", 2),
                  RailEnvTransitions().rotate_transition(int("0001001000000000", 2), 90),
                  RailEnvTransitions().rotate_transition(int("0001001000000000", 2), 180),
                  RailEnvTransitions().rotate_transition(int("0001001000000000", 2), 270)]

    for episode in range(n_episodes + 1):

        # Timers
        step_timer = Timer()
        reset_timer = Timer()
        learn_timer = Timer()
        preproc_timer = Timer()

        agent_obs = [None] * env.get_num_agents()
        not_arrived_agents = set(range(n_agents))

        # Reset environment
        reset_timer.start()
        obs, info = env.reset(regenerate_rail=True, regenerate_schedule=True)
        reset_timer.end()

        # Setup renderer
        if train_params.render:
            env_renderer = RenderTool(env, gl="PGL")
        else:
            env_renderer = None

        if train_params.render:
            env_renderer.set_new_rail()

        score = 0

        deadlocks = [False for _ in range(env.get_num_agents())]
        shortest_path = [obs.get(a)[6] if obs.get(a) is not None else 0 for a in range(env.get_num_agents())]

        # Run episode
        for step in range(max_steps):

            action_mask = [[1 * (0 if action == 0 and not train_params.allow_no_op else 1)
                            for action in range(action_size)] for _ in not_arrived_agents]

            action_dict = dict()
            agents_in_action = set()

            # Collect and preprocess observations and fill action dictionary
            for agent in env.get_agent_handles():
                # Agents always enter here at least once so there is no further controls
                # When obs is absent the agent has arrived and the observation remains the same
                if obs[agent]:
                    preproc_timer.start()
                    agent_obs[agent] = normalize_observation(obs[agent], observation_tree_depth,
                                                             observation_radius=observation_radius)

                    # Action mask modification only if action masking is True
                    if train_params.action_masking:
                        for action in range(action_size):
                            if env.agents[agent].status != RailAgentStatus.READY_TO_DEPART:
                                _, cell_valid, _, _, transition_valid = env._check_action_on_agent(
                                    RailEnvActions(action),
                                    env.agents[agent])
                                if not all([cell_valid, transition_valid]):
                                    action_mask[agent][action] = 0

                    preproc_timer.end()

                # Fill action dict
                # If an agent can skip the movement
                if train_params.action_skipping \
                        and env.agents[agent].position is not None and env.rail.get_full_transitions(
                    env.agents[agent].position[0], env.agents[agent].position[1]) in skip_cells:
                    # We always insert in memory the last time step
                    if step == max_steps - 1:
                        action_dict[agent] = \
                            ppo.policy_old.act(np.append(agent_obs[agent], [agent]), memory, action_mask[agent],
                                               action=torch.tensor(int(RailEnvActions.MOVE_FORWARD)).to(device))
                        agents_in_action.add(agent)
                    # Skip action
                    else:
                        action_dict[agent] = int(RailEnvActions.MOVE_FORWARD)
                # Else
                elif info["status"][agent] in [RailAgentStatus.DONE, RailAgentStatus.DONE_REMOVED]:
                    action_dict[agent] = \
                        ppo.policy_old.act(np.append(agent_obs[agent], [agent]), memory, action_mask[agent],
                                           action=torch.tensor(int(RailEnvActions.DO_NOTHING)).to(device))
                    agents_in_action.add(agent)
                else:
                    action_dict[agent] = \
                        ppo.policy_old.act(np.append(agent_obs[agent], [agent]), memory, action_mask[agent])
                    agents_in_action.add(agent)

            for a in list(action_dict.values()):
                action_count[a] += 1

            # Environment step
            """
            step_timer.start()
            obs, rewards, done, info = env.step(action_dict)
            step_timer.end()
            """
            step_timer.start()
            obs, rewards, done, info, rewards_shaped, new_deadlocks, new_shortest_path = \
                step_shaping(env, action_dict, deadlocks, shortest_path, action_mask)
            step_timer.end()

            # TODO update not_arrived
            # [not_arrived_agents.remove(a) if d and a != "__all__" else None for a, d in done.items()]

            deadlocks = new_deadlocks
            shortest_path = new_shortest_path

            total_timestep_reward = np.sum(list(rewards.values()))
            score += total_timestep_reward
            total_timestep_reward_shaped = np.sum(list(rewards_shaped.values()))

            # Update dones and rewards for each agent that performed act()
            for a in agents_in_action:
                memory.rewards[a].append(total_timestep_reward_shaped)
                memory.dones[a].append(done['__all__'])

                # Set dones to True when the episode is finished because the maximum number of steps has been reached
                if step == max_steps - 1:
                    memory.dones[a][-1] = True

            # For each agent
            for a in not_arrived_agents:
                # Update
                if len(memory.states[a]) % (horizon + 1) == 0:
                    learn_timer.start()
                    ppo.update(memory, a)
                    learn_timer.end()

                    """
                    Leave last memory unit because the batch includes an additional step which has not been considered 
                    in the current trajectory (it has been inserted to compute the advantage) but must be considered in 
                    the next trajectory or will be lost.
                    """
                    memory.clear_memory_except_last(a)

            if train_params.render:
                env_renderer.render_env(
                    show=True,
                    frames=False,
                    show_observations=False,
                    show_predictions=False
                )

<<<<<<< HEAD
            if done['__all__']:
                break


=======
>>>>>>> b776a721
        # Collection information about training
        tasks_finished = sum(info["status"][idx] == 2 or info["status"][idx] == 3 for idx in env.get_agent_handles())
        completion = tasks_finished / max(1, n_agents)
        normalized_score = score / (max_steps * n_agents)
        action_probs = action_count / np.sum(action_count)
        action_count = [1] * action_size

        # Smoothed values for terminal display and for more stable hyper-parameter tuning
        smoothing = 0.99
        smoothed_normalized_score = smoothed_normalized_score * smoothing + normalized_score * (1.0 - smoothing)
        smoothed_completion = smoothed_completion * smoothing + completion * (1.0 - smoothing)

        # Print logs
        if episode % checkpoint_interval == 0:
            # TODO: Save network params as checkpoints
            print("..saving model..")
            # torch.save(ppo.policy.state_dict(), path)
        if train_params.render:
            env_renderer.close_window()

        print(
            '\rEpisode {}'
            '\tScore: {:.3f}'
            ' Avg: {:.3f}'
            '\tDone: {:.2f}%'
            ' Avg: {:.2f}%'
            '\tAction Probs: {}'.format(
                episode,
                normalized_score,
                smoothed_normalized_score,
                100 * completion,
                100 * smoothed_completion,
                format_action_prob(action_probs)
            ), end=" ")

        # TODO: Consider possible eval
        """
        if episode % train_params.checkpoint_interval == 0:
            scores, completions, nb_steps_eval = eval_policy(env, policy, n_eval_episodes, max_steps)
            writer.add_scalar("evaluation/scores_min", np.min(scores), episode)
            writer.add_scalar("evaluation/scores_max", np.max(scores),episode)
            writer.add_scalar("evaluation/scores_mean", np.mean(scores), episode)
            writer.add_scalar("evaluation/scores_std", np.std(scores), episode)
            writer.add_histogram("evaluation/scores", np.array(scores), episode)
            writer.add_scalar("evaluation/completions_min", np.min(completions), episode)
            writer.add_scalar("evaluation/completions_max", np.max(completions), episode)
            writer.add_scalar("evaluation/completions_mean", np.mean(completions), episode)
            writer.add_scalar("evaluation/completions_std", np.std(completions), episode)
            writer.add_histogram("evaluation/completions", np.array(completions), episode)
            writer.add_scalar("evaluation/nb_steps_min", np.min(nb_steps_eval), episode)
            writer.add_scalar("evaluation/nb_steps_max", np.max(nb_steps_eval), episode)
            writer.add_scalar("evaluation/nb_steps_mean", np.mean(nb_steps_eval), episode)
            writer.add_scalar("evaluation/nb_steps_std", np.std(nb_steps_eval), episode)
            writer.add_histogram("evaluation/nb_steps", np.array(nb_steps_eval), episode)
            smoothing = 0.9
            smoothed_eval_normalized_score = smoothed_eval_normalized_score * smoothing + np.mean(scores) * (1.0 - smoothing)
            smoothed_eval_completion = smoothed_eval_completion * smoothing + np.mean(completions) * (1.0 - smoothing)
            writer.add_scalar("evaluation/smoothed_score", smoothed_eval_normalized_score, episode)
            writer.add_scalar("evaluation/smoothed_completion", smoothed_eval_completion, episode)
        # Save logs to tensorboard
        writer.add_scalar("training/score", normalized_score, episode)
        writer.add_scalar("training/smoothed_score", smoothed_normalized_score, episode)
        writer.add_scalar("training/completion", np.mean(completion), episode)
        writer.add_scalar("training/smoothed_completion", np.mean(smoothed_completion), episode)
        writer.add_scalar("training/nb_steps", nb_steps, episode)
        writer.add_histogram("actions/distribution", np.array(actions_taken),episode)
        writer.add_scalar("actions/nothing", action_probs[RailEnvActions.DO_NOTHING], episode)
        writer.add_scalar("actions/left", action_probs[RailEnvActions.MOVE_LEFT], episode)
        writer.add_scalar("actions/forward", action_probs[RailEnvActions.MOVE_FORWARD], episode)
        writer.add_scalar("actions/right", action_probs[RailEnvActions.MOVE_RIGHT], episode)
        writer.add_scalar("actions/stop", action_probs[RailEnvActions.STOP_MOVING], episode)
        writer.add_scalar("training/epsilon", eps_start, episode)
        writer.add_scalar("training/buffer_size", len(policy.memory), episode)
        writer.add_scalar("training/loss", policy.loss, episode)
        writer.add_scalar("timer/reset", reset_timer.get(), episode)
        writer.add_scalar("timer/step", step_timer.get(), episode)
        writer.add_scalar("timer/learn", learn_timer.get(), episode)
        writer.add_scalar("timer/preproc", preproc_timer.get(), episode)
        writer.add_scalar("timer/total", training_timer.get_current(), episode)
        """


def format_action_prob(action_probs):
    action_probs = np.round(action_probs, 3)
    actions = ["↻", "←", "↑", "→", "◼"]

    buffer = ""
    for action, action_prob in zip(actions, action_probs):
        buffer += action + " " + "{:.3f}".format(action_prob) + " "

    return buffer


myseed = 19

environment_parameters = {
    # small_v0 config
    "n_agents": 3,
    "x_dim": 35,
    "y_dim": 35,
    "n_cities": 2,
    "max_rails_between_cities": 2,
    "max_rails_in_city": 3,

    "seed": myseed,
    "observation_tree_depth": 5,
    "observation_radius": 35,
    "observation_max_path_depth": 30
}

training_parameters = {
    "random_seed": myseed,
    # ====================
    # Network architecture
    # ====================
    # Shared actor-critic layer
    # If shared is True then the considered sizes are taken from the critic
    "shared": False,
    # Policy network
    "critic_mlp_width": 1024,
    "critic_mlp_depth": 16,
    "last_critic_layer_scaling": 0.01,
    # Actor network
<<<<<<< HEAD
    "actor_mlp_width": 512,
    "actor_mlp_depth": 16,
    "last_actor_layer_scaling": 0.01,
=======
    "actor_mlp_width": 128,
    "actor_mlp_depth": 4,
    "last_actor_layer_scaling": 0.001,
>>>>>>> b776a721
    # Adam learning rate
    "learning_rate": 0.001,
    # Adam epsilon
    "adam_eps": 1e-5,
    # Activation
    "activation": "Tanh",
    "lmbda": 0.95,
<<<<<<< HEAD
    "entropy_coefficient": 0.1,
=======
    "entropy_coefficient": 0.5,
>>>>>>> b776a721
    # Called also baseline cost in shared setting (0.5)
    # (C54): {0.001, 0.1, 1.0, 10.0, 100.0}
    "value_loss_coefficient": 0.001,
    # ==============
    # Training setup
    # ==============
    "n_episodes": 2500,
    # 512, 1024, 2048, 4096
    "horizon": 4028,
    "epochs": 4,
    # Fixed trajectories, Shuffle trajectories, Shuffle transitions, Shuffle transitions (recompute advantages)
    # "batch_mode": None,
    # 64, 128, 256
    "batch_size": 1024,

    # ==========================
    # Normalization and clipping
    # ==========================
    # Discount factor (0.95, 0.97, 0.99, 0.999)
    "discount_factor": 0.99,

    # ====================
    # Advantage estimation
    # ====================
    # PPO-style value clipping
    "eps_clip": 0.25,
    # gae, n-steps
    "advantage_estimator": "gae",
    # huber or mse
    "value_loss_function": "mse",

    # ==========================
    # Optimization and rendering
    # ==========================
    "checkpoint_interval": 100,
    "use_gpu": False,
    "num_threads": 1,
    "render": False,

    # ==========================
    # Action Masking / Skipping
    # ==========================
    "action_masking": True,
    "allow_no_op": False,
    "action_skipping": True
}

train_multiple_agents(Namespace(**environment_parameters), Namespace(**training_parameters))<|MERGE_RESOLUTION|>--- conflicted
+++ resolved
@@ -773,19 +773,21 @@
     return False
 
 
-def check_invalid_transitions(action_dict, action_mask):
-<<<<<<< HEAD
-    invalid_actions_rewards =  {a: -1 if mask[action_dict[a]] == 0 else 0 for a, mask in enumerate(action_mask)}
-    invalid_actions_rewards = {a: -2 if action_dict[a] == 4 else invalid_actions_rewards[a] for a, _ in enumerate(action_mask)}
-
-    return invalid_actions_rewards
-=======
-    return {a: -1 if a in action_dict and mask[action_dict[a]] == 0 else 0 for a, mask in enumerate(action_mask)}
->>>>>>> b776a721
-
-
-def step_shaping(env, action_dict, deadlocks, shortest_path, action_mask):
-    invalid_rewards_shaped = check_invalid_transitions(action_dict, action_mask)
+def check_invalid_transitions(action_dict, action_mask, invalid_action_penalty):
+    return {a: invalid_action_penalty if a in action_dict and mask[action_dict[a]] == 0 else 0 for a, mask in
+            enumerate(action_mask)}
+
+
+def check_stop_transition(action_dict, rewards, stop_penalty):
+    return {a: stop_penalty if action_dict[a] == 4 else rewards[a] for a in range(len(action_dict))}
+
+
+def step_shaping(env, action_dict, deadlocks, shortest_path, action_mask, invalid_action_penalty,
+                 stop_penalty, deadlock_penalty, shortest_path_penalty_coefficient, done_bonus):
+
+    invalid_rewards_shaped = check_invalid_transitions(action_dict, action_mask, invalid_action_penalty)
+    stop_rewards_shaped = check_stop_transition(action_dict, invalid_rewards_shaped, stop_penalty)
+
     # Environment step
     obs, rewards, done, info = env.step(action_dict)
 
@@ -800,16 +802,19 @@
 
     new_shortest_path = [obs.get(a)[6] if obs.get(a) is not None else 0 for a in range(env.get_num_agents())]
 
-    invalid_rewards_shaped = {a: rewards[a] if invalid_rewards_shaped[a] == 0 else rewards[a] + invalid_rewards_shaped[a]
-                              for a in range(env.get_num_agents())}
-
-    rewards_shaped_shortest_path = {a: 1.5 * invalid_rewards_shaped[a] if shortest_path[a] < new_shortest_path[a]
-    else invalid_rewards_shaped[a] for a in range(env.get_num_agents())}
-
-    rewards_shaped_deadlocks = {a: -3.0 if deadlocks[a] else rewards_shaped_shortest_path[a]
-                                for a in range(env.get_num_agents())}
-
-    rewards_shaped = {a: 0.0 if done[a] else rewards_shaped_deadlocks[a] for a in range(env.get_num_agents())}
+    new_rewards_shaped = {
+        a: rewards[a] if stop_rewards_shaped[a] == 0 else rewards[a] + stop_rewards_shaped[a]
+        for a in range(env.get_num_agents())}
+
+    rewards_shaped_shortest_path = {a: shortest_path_penalty_coefficient * new_rewards_shaped[a]
+    if shortest_path[a] < new_shortest_path[a] else new_rewards_shaped[a] for a in range(env.get_num_agents())}
+
+    rewards_shaped_deadlocks = {a: deadlock_penalty if deadlocks[a] and deadlock_penalty != 0
+    else rewards_shaped_shortest_path[a] for a in range(env.get_num_agents())}
+
+    rewards_shaped = {a: done_bonus if done[a] else rewards_shaped_deadlocks[a] for a in range(env.get_num_agents())}
+
+    print(rewards_shaped)
 
     return obs, rewards, done, info, rewards_shaped, deadlocks, new_shortest_path
 
@@ -828,6 +833,14 @@
     observation_tree_depth = env_params.observation_tree_depth
     observation_radius = env_params.observation_radius
     observation_max_path_depth = env_params.observation_max_path_depth
+
+    # Custom observations&rewards
+    custom_observations = env_params.custom_observations
+    stop_penalty = env_params.stop_penalty
+    invalid_action_penalty = env_params.invalid_action_penalty
+    done_bonus = env_params.done_bonus
+    deadlock_penalty = env_params.deadlock_penalty
+    shortest_path_penalty_coefficient = env_params.shortest_path_penalty_coefficient
 
     # Training setup parameters
     n_episodes = train_params.n_episodes
@@ -885,7 +898,7 @@
     # Calculate the state size given the depth of the tree observation and the number of features
     n_features_per_node = env.obs_builder.observation_dim
     n_nodes = sum([np.power(4, i) for i in range(observation_tree_depth + 1)])
-    state_size = n_features_per_node * n_nodes
+    state_size = n_features_per_node * n_nodes + custom_observations * 6
 
     # The action space of flatland is 5 discrete actions
     action_size = env.action_space[0]
@@ -993,6 +1006,29 @@
                     agent_obs[agent] = normalize_observation(obs[agent], observation_tree_depth,
                                                              observation_radius=observation_radius)
 
+                    if custom_observations:
+                        if env.agents[agent].position is None:
+                            pos_a_x = env.agents[agent].initial_position[0] / env.width
+                            pos_a_y = env.agents[agent].initial_position[1] / env.height
+                            a_direction = env.agents[agent].initial_direction / 4
+                        else:
+                            pos_a_x = env.agents[agent].position[0] / env.width
+                            pos_a_y = env.agents[agent].position[1] / env.height
+                            a_direction = env.agents[agent].direction / 4
+                            """
+                            rail_cell = env.rail.get_full_transitions(env.agents[agent].position[0],
+                                                                      env.agents[agent].position[1])
+                            print(rail_cell in skip_cells)
+                            """
+
+                        agent_obs[agent] = np.append(agent_obs[agent], [pos_a_x, pos_a_y, a_direction])
+                        agent_obs[agent] = np.append(agent_obs[agent], [env.agents[agent].target[0] / env.width,
+                                                                        env.agents[agent].target[1] / env.height])
+                        if deadlocks[agent]:
+                            agent_obs[agent] = np.append(agent_obs[agent], [1])
+                        else:
+                            agent_obs[agent] = np.append(agent_obs[agent], [0])
+
                     # Action mask modification only if action masking is True
                     if train_params.action_masking:
                         for action in range(action_size):
@@ -1007,7 +1043,12 @@
 
                 # Fill action dict
                 # If an agent can skip the movement
-                if train_params.action_skipping \
+                if deadlocks[agent] and custom_observations:
+                    action_dict[agent] = \
+                        ppo.policy_old.act(np.append(agent_obs[agent], [agent]), memory, action_mask[agent],
+                                           action=torch.tensor(int(RailEnvActions.DO_NOTHING)).to(device))
+                    agents_in_action.add(agent)
+                elif train_params.action_skipping \
                         and env.agents[agent].position is not None and env.rail.get_full_transitions(
                     env.agents[agent].position[0], env.agents[agent].position[1]) in skip_cells:
                     # We always insert in memory the last time step
@@ -1041,7 +1082,8 @@
             """
             step_timer.start()
             obs, rewards, done, info, rewards_shaped, new_deadlocks, new_shortest_path = \
-                step_shaping(env, action_dict, deadlocks, shortest_path, action_mask)
+                step_shaping(env, action_dict, deadlocks, shortest_path, action_mask, invalid_action_penalty,
+                             stop_penalty, deadlock_penalty, shortest_path_penalty_coefficient, done_bonus)
             step_timer.end()
 
             # TODO update not_arrived
@@ -1086,13 +1128,6 @@
                     show_predictions=False
                 )
 
-<<<<<<< HEAD
-            if done['__all__']:
-                break
-
-
-=======
->>>>>>> b776a721
         # Collection information about training
         tasks_finished = sum(info["status"][idx] == 2 or info["status"][idx] == 3 for idx in env.get_agent_handles())
         completion = tasks_finished / max(1, n_agents)
@@ -1190,7 +1225,7 @@
 
 environment_parameters = {
     # small_v0 config
-    "n_agents": 3,
+    "n_agents": 2,
     "x_dim": 35,
     "y_dim": 35,
     "n_cities": 2,
@@ -1200,7 +1235,18 @@
     "seed": myseed,
     "observation_tree_depth": 5,
     "observation_radius": 35,
-    "observation_max_path_depth": 30
+    "observation_max_path_depth": 30,
+    # ====================
+    # Custom observations&rewards
+    # ====================
+    "custom_observations": False,
+
+    "stop_penalty": 0,
+    "invalid_action_penalty": 0,
+    "deadlock_penalty": 0,
+    "shortest_path_penalty_coefficient": 1.0,
+    # 1.0 for skipping
+    "done_bonus": 0,
 }
 
 training_parameters = {
@@ -1210,21 +1256,15 @@
     # ====================
     # Shared actor-critic layer
     # If shared is True then the considered sizes are taken from the critic
-    "shared": False,
+    "shared": True,
     # Policy network
     "critic_mlp_width": 1024,
     "critic_mlp_depth": 16,
-    "last_critic_layer_scaling": 0.01,
+    "last_critic_layer_scaling": 0.1,
     # Actor network
-<<<<<<< HEAD
     "actor_mlp_width": 512,
     "actor_mlp_depth": 16,
-    "last_actor_layer_scaling": 0.01,
-=======
-    "actor_mlp_width": 128,
-    "actor_mlp_depth": 4,
-    "last_actor_layer_scaling": 0.001,
->>>>>>> b776a721
+    "last_actor_layer_scaling": 0.1,
     # Adam learning rate
     "learning_rate": 0.001,
     # Adam epsilon
@@ -1232,11 +1272,7 @@
     # Activation
     "activation": "Tanh",
     "lmbda": 0.95,
-<<<<<<< HEAD
     "entropy_coefficient": 0.1,
-=======
-    "entropy_coefficient": 0.5,
->>>>>>> b776a721
     # Called also baseline cost in shared setting (0.5)
     # (C54): {0.001, 0.1, 1.0, 10.0, 100.0}
     "value_loss_coefficient": 0.001,
@@ -1245,7 +1281,7 @@
     # ==============
     "n_episodes": 2500,
     # 512, 1024, 2048, 4096
-    "horizon": 4028,
+    "horizon": 8192,
     "epochs": 4,
     # Fixed trajectories, Shuffle trajectories, Shuffle transitions, Shuffle transitions (recompute advantages)
     # "batch_mode": None,
@@ -1274,7 +1310,7 @@
     "checkpoint_interval": 100,
     "use_gpu": False,
     "num_threads": 1,
-    "render": False,
+    "render": True,
 
     # ==========================
     # Action Masking / Skipping

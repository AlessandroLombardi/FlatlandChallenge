import numpy as np
import torch
import torch.nn as nn
from flatland.envs.agent_utils import RailAgentStatus
from torch.distributions import Categorical
from collections import OrderedDict

from torch.utils.tensorboard import SummaryWriter

device = torch.device("cuda:0" if torch.cuda.is_available() else "cpu")


class Memory:
    def __init__(self, num_agents):
        self.num_agents = num_agents
        self.actions = [[] for _ in range(num_agents)]
        self.states = [[] for _ in range(num_agents)]
        self.logs_of_action_prob = [[] for _ in range(num_agents)]
        self.masks = [[] for _ in range(num_agents)]

        self.rewards = []
        self.dones = []

    def clear_memory(self):
        self.__init__(self.num_agents)

    def clear_memory_except_last(self):
        self.actions = list(map(lambda l: l[-1:], self.actions))
        self.states = list(map(lambda l: l[-1:], self.states))
        self.logs_of_action_prob = list(map(lambda l: l[-1:], self.logs_of_action_prob))
        self.masks = list(map(lambda l: l[-1:], self.masks))

        self.rewards = self.rewards[-1:]
        self.dones = self.dones[-1:]


class ActorCritic(nn.Module):
    def __init__(self,
                 state_size,
                 action_size,
                 shared,
                 critic_mlp_width,
                 critic_mlp_depth,
                 last_critic_layer_scaling,
                 actor_mlp_width,
                 actor_mlp_depth,
                 last_actor_layer_scaling,
                 activation):
        """
        :param state_size: The number of attributes of each state
        :param action_size: The number of available actions
        :param shared: The actor and critic hidden and first layers are shared
        :param critic_mlp_width: The number of nodes in the critic's hidden network
        :param critic_mlp_depth: The number of hidden layers + the input one of the critic's network
        :param last_critic_layer_scaling: The scale applied at initialization on the last critic network's layer
        :param actor_mlp_width: The number of nodes in the actor's hidden network
        :param actor_mlp_depth: The number of hidden layers + the input one of the actor's network
        :param last_actor_layer_scaling: The scale applied at initialization on the last actor network's layer
        :param activation: the activation function (ReLU, Tanh)
        """

        super(ActorCritic, self).__init__()
        self.state_size = state_size
        self.action_size = action_size
        self.activation = activation
        self.softmax = nn.Softmax(dim=-1)

        # Network creation
        critic_layers = self._build_network(False, critic_mlp_depth, critic_mlp_width)
        self.critic_network = nn.Sequential(critic_layers)
        if not shared:
            self.actor_network = nn.Sequential(self._build_network(True, actor_mlp_depth, actor_mlp_width))
        else:
            if critic_mlp_depth <= 1:
                raise Exception("Shared networks must have depth greater than 1")
            actor_layers = critic_layers.copy()
            actor_layers.popitem()
            actor_layers["actor_output_layer"] = nn.Linear(critic_mlp_width, action_size)
            self.actor_network = nn.Sequential(actor_layers)

        # Network initialization
        # https://pytorch.org/docs/stable/nn.init.html#nn-init-doc
        def weights_init(submodule):
            # TODO
            raise NotImplementedError()

        # self.critic_network.apply(weights_init)
        # self.actor_network.apply(weights_init)

        # Last layer's weights rescaling
        with torch.no_grad():
            list(self.critic_network.children())[-1].weight.mul_(last_critic_layer_scaling)
            list(self.actor_network.children())[-1].weight.mul_(last_actor_layer_scaling)

    def _build_network(self, is_actor, nn_depth, nn_width):
        """
        Creates the network.
        Actor is not completed with the final softmax layer

        :param is_actor:
        :param nn_depth:
        :param nn_width:
        :return:
        """
        if nn_depth <= 0:
            raise Exception("Networks' depths must be greater than 0")

        network = OrderedDict()
        output_size = self.action_size if is_actor else 1
        nn_type = "actor" if is_actor else "critic"

        # First layer
        network["%s_input" % nn_type] = nn.Linear(self.state_size,
                                                  nn_width if nn_depth > 1 else output_size)
        # If it's not the last layer add the activation
        if nn_depth > 1:
            network["%s_input_activation(%s)" % (nn_type, self.activation)] = self._get_activation()

        # Add hidden and last layers
        for layer in range(1, nn_depth):
            layer_name = "%s_layer_%d" % (nn_type, layer)
            # Last layer
            if layer == nn_depth - 1:
                network[layer_name] = nn.Linear(nn_width, output_size)
            # Hidden layer
            else:
                network[layer_name] = nn.Linear(nn_width, nn_width)
                network[layer_name + ("_activation(%s)" % self.activation)] = self._get_activation()

        return network

    def _get_activation(self):
        if self.activation == "ReLU":
            return nn.ReLU()
        elif self.activation == "Tanh":
            return nn.Tanh()
        else:
            raise Exception("The specified activation function don't exists or is not available")

    def act(self, state, memory, action_mask, action=None):
        """
        The method used by the agent as its own policy to obtain the action to perform in the given a state and update
        the memory.
        :param state: the observed state
        :param memory: the memory to update
        :param action:
        :return: the action to perform
        """

        # The agent name is appended at the state
        agent_id = int(state[-1])
        # Transform the state Numpy array to a Torch Tensor
        state = torch.from_numpy(state).float().to(device)
        action_logits = self.actor_network(state)

        action_mask = torch.tensor(action_mask, dtype=torch.bool)

        # Action masking, default values are True, False are present only if masking is enabled.
        # If No op is not allowed it is masked even if masking is not active
        action_logits = torch.where(action_mask, action_logits, torch.tensor(-1e+8))

        action_probs = self.softmax(action_logits)

        """
        From the paper: "The stochastic policy πθ can be represented by a categorical distribution when the actions of
        the agent are discrete and by a Gaussian distribution when the actions are continuous."
        """
        action_distribution = Categorical(action_probs)

        if action is None:
            action = action_distribution.sample()

        # Memory is updated
        memory.states[agent_id].append(state)
        memory.actions[agent_id].append(action)
        memory.logs_of_action_prob[agent_id].append(action_distribution.log_prob(action))
        memory.masks[agent_id].append(action_mask)

        return action.item()

    def evaluate(self, state, action, action_mask):
        """
        Evaluate the current policy obtaining useful information on the decided action's probability distribution.
        :param state: the observed state
        :param action: the performed action
        :return: the logarithm of action probability, the value predicted by the critic, the distribution entropy
        """

        action_logits = self.actor_network(state[:-1])

        # Action masking, default values are True, False are present only if masking is enabled.
        # If No op is not allowed it is masked even if masking is not active
        action_logits = torch.where(action_mask[:-1], action_logits, torch.tensor(-1e+8))

        action_probs = self.softmax(action_logits)

        action_distribution = Categorical(action_probs)

        return action_distribution.log_prob(action[:-1]), self.critic_network(state), action_distribution.entropy()


class PsPPO:
    def __init__(self,
                 state_size,
                 action_size,
                 shared,
                 critic_mlp_width,
                 critic_mlp_depth,
                 last_critic_layer_scaling,
                 actor_mlp_width,
                 actor_mlp_depth,
                 last_actor_layer_scaling,
                 learning_rate,
                 adam_eps,
                 activation,
                 discount_factor,
                 epochs,
                 batch_size,
                 eps_clip,
                 lmbda,
                 advantage_estimator,
                 value_function_loss,
                 entropy_coefficient=None,
                 value_loss_coefficient=None):
        """
        :param state_size: The number of attributes of each state
        :param action_size: The number of available actions
        :param shared: The actor and critic hidden and first layers are shared
        :param critic_mlp_width: The number of nodes in the critic's hidden network
        :param critic_mlp_depth: The number of layers in the critic's network
        :param last_critic_layer_scaling: The scale applied at initialization on the last critic network's layer
        :param actor_mlp_width: The number of nodes in the actor's hidden network
        :param actor_mlp_depth: The number of layers in the actor's network
        :param last_actor_layer_scaling: The scale applied at initialization on the last actor network's layer
        :param learning_rate: The learning rate
        :param adam_eps: Adam optimizer epsilon value
        :param discount_factor: The discount factor
        :param epochs: The number of training epochs for each batch
        :param batch_size: The size of data batches used for each agent in the training loop
        :param eps_clip: The offset used in the minimum and maximum values of the clipping function
        :param lmbda: Controls gae bias–variance trade-off
        :param advantage_estimator: The advantage estimation technique n-steps or gae (Generalized Advantage estimation)
        :param value_function_loss: The function used to compute the value loss mse of huber (L1 loss)
        :param entropy_coefficient: Coefficient multiplied by the entropy and used in the shared setting loss function
        :param value_loss_coefficient: Coefficient multiplied by the value loss and used in the loss function
        """

        self.shared = shared
        self.learning_rate = learning_rate
        self.discount_factor = discount_factor
        self.epochs = epochs
        self.batch_size = batch_size
        self.eps_clip = eps_clip
        self.lmbda = lmbda
        self.value_loss_coefficient = value_loss_coefficient
        self.entropy_coefficient = entropy_coefficient

        if advantage_estimator == "gae":
            self.gae = True
        elif advantage_estimator == "n-steps":
            self.gae = False
        else:
            raise Exception("Advantage estimator not available")

        # The policy updated at each learning epoch
        self.policy = ActorCritic(state_size,
                                  action_size,
                                  shared,
                                  critic_mlp_width,
                                  critic_mlp_depth,
                                  last_critic_layer_scaling,
                                  actor_mlp_width,
                                  actor_mlp_depth,
                                  last_actor_layer_scaling,
                                  activation).to(device)

        self.optimizer = torch.optim.Adam(self.policy.parameters(), lr=learning_rate, eps=adam_eps)

        # The policy updated at the end of the training epochs where is used as the old policy.
        # It is used also to obtain trajectories.
        self.policy_old = ActorCritic(state_size,
                                      action_size,
                                      shared,
                                      critic_mlp_width,
                                      critic_mlp_depth,
                                      last_critic_layer_scaling,
                                      actor_mlp_width,
                                      actor_mlp_depth,
                                      last_actor_layer_scaling,
                                      activation).to(device)
        self.policy_old.load_state_dict(self.policy.state_dict())

        if value_function_loss == "mse":
            self.value_loss_function = nn.MSELoss()
        elif value_function_loss == "huber":
            self.value_loss_function = nn.SmoothL1Loss()
        else:
            raise Exception("The provided value loss function is not available!")

    def _get_advs(self, gae, rewards, dones, gamma, state_estimated_value, lmbda=None):
        """
        advantages = []
        import math

        for t in range(len(rewards)):
            if t == 0:
                adv = rewards[t] + gamma * state_estimated_value[t + 1] - state_estimated_value[t]
            else:
                adv = adv + math.pow(gamma, t) * rewards[t] +\
                      math.pow(gamma, t + 1) * state_estimated_value[t + 1] -\
                      math.pow(gamma, t) * state_estimated_value[t]
            advantages.append(adv * math.pow(lmbda, t))

        gae = (1 - lmbda) * torch.tensor(advantages, dtype=torch.float32).to(device)

        """

        if gae:
            assert len(rewards) + 1 == len(state_estimated_value)

            rewards = torch.tensor(rewards).to(device)
            gaes = torch.zeros_like(rewards)
            future_gae = torch.tensor(0.0, dtype=rewards.dtype).to(device)

            # to multiply with not_dones to handle episode boundary (last state has no V(s'))
            not_dones = 1 - torch.tensor(dones, dtype=torch.int).to(device)
            for t in reversed(range(len(rewards))):
                delta = rewards[t] + gamma * state_estimated_value[t + 1] * not_dones[t] - state_estimated_value[t]
                gaes[t] = future_gae = delta + gamma * lmbda * not_dones[t] * future_gae

            return gaes
        else:
            rewards = torch.tensor(rewards).to(device)
            returns = torch.zeros_like(rewards)
            future_ret = state_estimated_value[-1]

            not_dones = 1 - torch.tensor(dones, dtype=torch.int).to(device)
            for t in reversed(range(len(rewards))):
                returns[t] = future_ret = rewards[t] + gamma * future_ret * not_dones[t]

            return returns - state_estimated_value[:-1]

    def update(self, memory, not_arrived_agents):
        """
        :param memory:
        :return:
        """

        """
        rewards = []
        discounted_reward = 0
        for reward, done in zip(reversed(memory.rewards), reversed(memory.dones)):
            if done:
                discounted_reward = 0
            discounted_reward = reward + (self.discount_factor * discounted_reward)
            rewards.append(discounted_reward)
        rewards = rewards[::-1]
        
        # Normalizing the rewards:
        rewards = torch.tensor(rewards, dtype=torch.float32).to(device)
        rewards = (rewards - rewards.mean()) / (rewards.std() + 1e-5)
        """
        # Save functions as objects outside to optimize code
        epochs = self.epochs
        batch_size = self.batch_size

        lmbda = self.lmbda
        discount_factor = self.discount_factor
        policy_evaluate = self.policy.evaluate
        get_advantages = self._get_advs
        gae = self.gae
        torch_clamp = torch.clamp
        torch_min = torch.min
        obj_eps = self.eps_clip
        torch_exp = torch.exp
        shared = self.shared
        ec = self.entropy_coefficient
        vlc = self.value_loss_coefficient
        value_loss_function = self.value_loss_function
        optimizer = self.optimizer

        _ = memory.rewards.pop()
        _ = memory.dones.pop()

        # For each agent train the policy and the value network on personal observations
        for a in not_arrived_agents:
            last_state = memory.states[a].pop()
            last_action = memory.actions[a].pop()
            last_mask = memory.masks[a].pop()
            _ = memory.logs_of_action_prob[a].pop()

            # Convert lists to tensors
            old_states = torch.stack(memory.states[a]).to(device).detach()
            old_actions = torch.stack(memory.actions[a]).to(device)
            old_masks = torch.stack(memory.masks[a]).to(device)
            old_logs_of_action_prob = torch.stack(memory.logs_of_action_prob[a]).to(device).detach()

            # Optimize policy
            for _ in range(epochs):
                for batch_start in range(0, len(old_states), batch_size):
                    batch_end = batch_start + batch_size
                    if batch_end >= len(old_states):
                        # Evaluating old actions and values
                        # print("Old_states: ", old_states[batch_start:batch_end].shape)
                        # print("Last_state: ", torch.unsqueeze(last_state, 0).shape)
                        # print("Action: ", old_actions[batch_start:batch_end].shape)
                        # print("Last action", torch.unsqueeze(last_action, 0).shape)
                        log_of_action_prob, state_estimated_value, dist_entropy = \
                            policy_evaluate(
                                torch.cat((old_states[batch_start:batch_end], torch.unsqueeze(last_state, 0))),
                                torch.cat((old_actions[batch_start:batch_end], torch.unsqueeze(last_action, 0))),
                                torch.cat((old_masks[batch_start:batch_end], torch.unsqueeze(last_mask, 0))))
                        # torch.cat((old_actions[batch_start:batch_end], torch.tensor(last_action).reshape(1, 1))))
                    else:
                        # Evaluating old actions and values
                        # print("Old_states: ",old_states[batch_start:batch_end + 1].shape)
                        # print("Action: ", old_actions[batch_start:batch_end + 1].shape)
                        log_of_action_prob, state_estimated_value, dist_entropy = \
                            policy_evaluate(old_states[batch_start:batch_end + 1],
                                            old_actions[batch_start:batch_end + 1],
                                            old_masks[batch_start:batch_end + 1])

                    # print(old_states[batch_start:batch_end])
                    # print(old_actions[batch_start:batch_end])
                    # print(old_logs_of_action_prob[batch_start:batch_end])
                    # print(log_of_action_prob)
                    # print(rewards[batch_start:batch_end])

                    # Find the ratio (pi_theta / pi_theta__old)
                    probs_ratio = torch_exp(
                        log_of_action_prob - old_logs_of_action_prob[batch_start:batch_end].detach())
                    # Find the "Surrogate Loss"

                    advantage = get_advantages(
                        gae,
                        memory.rewards[batch_start:batch_end],
                        memory.dones[batch_start:batch_end],
                        discount_factor,
                        state_estimated_value.detach(),
                        lmbda)

                    # advantage = rewards[batch_start:batch_end] - state_estimated_value.detach()

                    """
                    print("estimated value\t " + str(torch.mean(state_estimated_value).item()))
                    print("reward\t " + str(
                        torch.mean(torch.tensor(memory.rewards[batch_start:batch_end]).to(device)).item()))
                    print("advantage\t " + str(torch.mean(advantage).item()))
                    print("probsratio\t " + str(torch.mean(probs_ratio).item()))
                    """

                    # Advantage normalization
                    advantage = (advantage - torch.mean(advantage)) / (torch.std(advantage) + 1e-10)

                    unclipped_objective = probs_ratio * advantage
                    clipped_objective = torch_clamp(probs_ratio, 1 - obj_eps, 1 + obj_eps) * advantage

                    loss = -torch_min(unclipped_objective,
                                      clipped_objective) + vlc * value_loss_function(
                        state_estimated_value[:-1].squeeze(),
                        torch.tensor(memory.rewards[batch_start:batch_end], dtype=torch.float32).to(device))

                    if shared:
                        loss -= ec * dist_entropy

                    # Gradient descent
                    optimizer.zero_grad()
                    loss.mean().backward()
                    optimizer.step()

                    # To show graph
                    """
                    from datetime import datetime
                    from torchviz import make_dot
                    now = datetime.now()
                    make_dot(loss.mean()).render("attached" + now.strftime("%H-%M-%S"), format="png")
                    exit()
                    """
        # Copy new weights into old policy:
        self.policy_old.load_state_dict(self.policy.state_dict())


########################################################################################################################
########################################################################################################################


from flatland.envs.observations import TreeObsForRailEnv


def max_lt(seq, val):
    """
    Return greatest item in seq for which item < val applies.
    None is returned if seq was empty or all items in seq were >= val.
    """
    max_item = 0
    idx = len(seq) - 1
    while idx >= 0:
        if val > seq[idx] >= 0 and seq[idx] > max_item:
            max_item = seq[idx]
        idx -= 1
    return max_item


def min_gt(seq, val):
    """
    Return smallest item in seq for which item > val applies.
    None is returned if seq was empty or all items in seq were >= val.
    """
    min_item = np.inf
    idx = len(seq) - 1
    while idx >= 0:
        if val <= seq[idx] < min_item:
            min_item = seq[idx]
        idx -= 1
    return min_item


def norm_obs_clip(obs, clip_min=-1, clip_max=1, fixed_radius=0, normalize_to_range=False):
    """
    This function returns the difference between min and max value of an observation
    :param obs: Observation that should be normalized
    :param clip_min: min value where observation will be clipped
    :param clip_max: max value where observation will be clipped
    :param fixed_radius:
    :param normalize_to_range:
    :return: returns normalized and clipped observation
    """
    if fixed_radius > 0:
        max_obs = fixed_radius
    else:
        max_obs = max(1, max_lt(obs, 1000)) + 1

    min_obs = 0  # min(max_obs, min_gt(obs, 0))
    if normalize_to_range:
        min_obs = min_gt(obs, 0)
    if min_obs > max_obs:
        min_obs = max_obs
    if max_obs == min_obs:
        return np.clip(np.array(obs) / max_obs, clip_min, clip_max)
    norm = np.abs(max_obs - min_obs)
    return np.clip((np.array(obs) - min_obs) / norm, clip_min, clip_max)


def _split_node_into_feature_groups(node: TreeObsForRailEnv.Node) -> (np.ndarray, np.ndarray, np.ndarray):
    data = np.zeros(6)
    distance = np.zeros(1)
    agent_data = np.zeros(4)

    data[0] = node.dist_own_target_encountered
    data[1] = node.dist_other_target_encountered
    data[2] = node.dist_other_agent_encountered
    data[3] = node.dist_potential_conflict
    data[4] = node.dist_unusable_switch
    data[5] = node.dist_to_next_branch

    distance[0] = node.dist_min_to_target

    agent_data[0] = node.num_agents_same_direction
    agent_data[1] = node.num_agents_opposite_direction
    agent_data[2] = node.num_agents_malfunctioning
    agent_data[3] = node.speed_min_fractional

    return data, distance, agent_data


def _split_subtree_into_feature_groups(node: TreeObsForRailEnv.Node, current_tree_depth: int, max_tree_depth: int) -> (
        np.ndarray, np.ndarray, np.ndarray):
    if node == -np.inf:
        remaining_depth = max_tree_depth - current_tree_depth
        # reference: https://stackoverflow.com/questions/515214/total-number-of-nodes-in-a-tree-data-structure
        num_remaining_nodes = int((4 ** (remaining_depth + 1) - 1) / (4 - 1))
        return [-np.inf] * num_remaining_nodes * 6, [-np.inf] * num_remaining_nodes, [-np.inf] * num_remaining_nodes * 4

    data, distance, agent_data = _split_node_into_feature_groups(node)

    if not node.childs:
        return data, distance, agent_data

    for direction in TreeObsForRailEnv.tree_explored_actions_char:
        sub_data, sub_distance, sub_agent_data = _split_subtree_into_feature_groups(
            node.childs[direction], current_tree_depth + 1, max_tree_depth)
        data = np.concatenate((data, sub_data))
        distance = np.concatenate((distance, sub_distance))
        agent_data = np.concatenate((agent_data, sub_agent_data))

    return data, distance, agent_data


def split_tree_into_feature_groups(tree: TreeObsForRailEnv.Node, max_tree_depth: int) -> (
        np.ndarray, np.ndarray, np.ndarray):
    """
    This function splits the tree into three difference arrays of values
    """
    data, distance, agent_data = _split_node_into_feature_groups(tree)

    for direction in TreeObsForRailEnv.tree_explored_actions_char:
        sub_data, sub_distance, sub_agent_data = _split_subtree_into_feature_groups(tree.childs[direction], 1,
                                                                                    max_tree_depth)
        data = np.concatenate((data, sub_data))
        distance = np.concatenate((distance, sub_distance))
        agent_data = np.concatenate((agent_data, sub_agent_data))

    return data, distance, agent_data


def normalize_observation(observation: TreeObsForRailEnv.Node, tree_depth: int, observation_radius=0):
    """
    This function normalizes the observation used by the RL algorithm
    """
    data, distance, agent_data = split_tree_into_feature_groups(observation, tree_depth)

    data = norm_obs_clip(data, fixed_radius=observation_radius)
    distance = norm_obs_clip(distance, normalize_to_range=True)
    agent_data = np.clip(agent_data, -1, 1)
    normalized_obs = np.concatenate((np.concatenate((data, distance)), agent_data))
    return normalized_obs


from timeit import default_timer


class Timer(object):
    def __init__(self):
        self.total_time = 0.0
        self.start_time = 0.0
        self.end_time = 0.0

    def start(self):
        self.start_time = default_timer()

    def end(self):
        self.total_time += default_timer() - self.start_time

    def get(self):
        return self.total_time

    def get_current(self):
        return default_timer() - self.start_time

    def reset(self):
        self.__init__()

    def __repr__(self):
        return self.get()


########################################################################################################################
########################################################################################################################

import random
from argparse import Namespace

from flatland.utils.rendertools import RenderTool
import numpy as np

from flatland.envs.rail_env import RailEnv, RailEnvActions
from flatland.envs.rail_generators import sparse_rail_generator
from flatland.envs.schedule_generators import sparse_schedule_generator
from flatland.envs.observations import TreeObsForRailEnv

from flatland.envs.malfunction_generators import malfunction_from_params, MalfunctionParameters
from flatland.envs.predictions import ShortestPathPredictorForRailEnv

try:
    import wandb

    wandb.init(sync_tensorboard=True)
except ImportError:
    print("Install wandb to log to Weights & Biases")

SUPPRESS_OUTPUT = False

if SUPPRESS_OUTPUT:
    # ugly hack to be able to run hyperparameters sweeps with w&b
    # they currently have a bug which prevents runs that output emojis to run :(
    def print(*args, **kwargs):
        pass


def check_feasible_transitions(pos_a1, transitions, env):
    if transitions[0] == 1:
        position_check = (pos_a1[0] - 1, pos_a1[1])
        if not (env.cell_free(position_check)):
            for a2 in range(env.get_num_agents()):
                if env.agents[a2].position == position_check:
                    return a2

    if transitions[1] == 1:
        position_check = (pos_a1[0], pos_a1[1] + 1)
        if not (env.cell_free(position_check)):
            for a2 in range(env.get_num_agents()):
                if env.agents[a2].position == position_check:
                    return a2

    if transitions[2] == 1:
        position_check = (pos_a1[0] + 1, pos_a1[1])
        if not (env.cell_free(position_check)):
            for a2 in range(env.get_num_agents()):
                if env.agents[a2].position == position_check:
                    return a2

    if transitions[3] == 1:
        position_check = (pos_a1[0], pos_a1[1] - 1)
        if not (env.cell_free(position_check)):
            for a2 in range(env.get_num_agents()):
                if env.agents[a2].position == position_check:
                    return a2

    return None


def check_next_pos(a1, env):
    if env.agents[a1].position is not None:
        pos_a1 = env.agents[a1].position
        dir_a1 = env.agents[a1].direction
    else:
        pos_a1 = env.agents[a1].initial_position
        dir_a1 = env.agents[a1].initial_direction

    # NORTH
    if dir_a1 == 0:
        if env.rail.get_transitions(pos_a1[0], pos_a1[1], dir_a1)[dir_a1] == 1:
            position_check = (pos_a1[0] - 1, pos_a1[1])
            if not (env.cell_free(position_check)):
                for a2 in range(env.get_num_agents()):
                    if env.agents[a2].position == position_check:
                        return a2
        else:
            return check_feasible_transitions(pos_a1, env.rail.get_transitions(pos_a1[0], pos_a1[1], dir_a1), env)

    # EAST
    if dir_a1 == 1:
        if env.rail.get_transitions(pos_a1[0], pos_a1[1], dir_a1)[dir_a1] == 1:
            position_check = (pos_a1[0], pos_a1[1] + 1)
            if not (env.cell_free(position_check)):
                for a2 in range(env.get_num_agents()):
                    if env.agents[a2].position == position_check:
                        return a2
        else:
            return check_feasible_transitions(pos_a1, env.rail.get_transitions(pos_a1[0], pos_a1[1], dir_a1), env)

    # SOUTH
    if dir_a1 == 2:
        if env.rail.get_transitions(pos_a1[0], pos_a1[1], dir_a1)[dir_a1] == 1:
            position_check = (pos_a1[0] + 1, pos_a1[1])
            if not (env.cell_free(position_check)):
                for a2 in range(env.get_num_agents()):
                    if env.agents[a2].position == position_check:
                        return a2
        else:
            return check_feasible_transitions(pos_a1, env.rail.get_transitions(pos_a1[0], pos_a1[1], dir_a1), env)

    # WEST
    if dir_a1 == 3:
        if env.rail.get_transitions(pos_a1[0], pos_a1[1], dir_a1)[dir_a1] == 1:
            position_check = (pos_a1[0], pos_a1[1] - 1)
            if not (env.cell_free(position_check)):
                for a2 in range(env.get_num_agents()):
                    if env.agents[a2].position == position_check:
                        return a2
        else:
            return check_feasible_transitions(pos_a1, env.rail.get_transitions(pos_a1[0], pos_a1[1], dir_a1), env)

    return None


def check_deadlocks(a1, deadlocks, env):
    a2 = check_next_pos(a1[-1], env)

    if a2 is None:
        return False
    if deadlocks[a2] or a2 in a1:
        return True
    a1.append(a2)
    deadlocks[a2] = check_deadlocks(a1, deadlocks, env)
    if deadlocks[a2]:
        return True
    del a1[-1]
    return False


def check_invalid_transitions(action_dict, action_mask):
    return {a: -1 if mask[action_dict[a]] == 0 else 0 for a, mask in enumerate(action_mask)}

<<<<<<< HEAD
    for a in range(env.get_num_agents()):
        if np.isclose(env.agents[a].speed_data['position_fraction'], 0.0, rtol=1e-03):
            if action_dict_app[a] is None:
                action_dict_app[a] = 0
            if action_dict_app[a] < 0:
                action_dict_app[a] = 0
            if action_dict_app[a] == 0 and moving[a]:
                action_dict_app[a] = 2
            if action_dict_app[a] == 4 and moving[a] == True:
                moving[a] = False
                invalid_rewards_shaped[a] -= 1
            if not moving[a] and not (action_dict_app[a] == 0 and action_dict_app[a] == 4):
                moving[a] = False
                invalid_rewards_shaped[a] -= 1  # Start penalty
            if moving[a]:
                action_stored = False
                _, new_cell_valid, new_direction, new_position, transition_valid = \
                    env._check_action_on_agent(RailEnvActions.MOVE_FORWARD, env.agents[a])
                if all([new_cell_valid, transition_valid]):
                    agent_speed_data[a] = action_dict[a]
                    action_stored = True
                if not action_stored:
                    # If the agent cannot move due to an invalid transition, we set its state to not moving
                    invalid_rewards_shaped[a] -= 2  # Invalid action penalty
                    invalid_rewards_shaped[a] -= 1  # Stop penalty

    return invalid_rewards_shaped


def step_shaping(env, action_dict, deadlocks, shortest_path):
    # invalid_rewards_shaped = check_invalid_transitions(env, action_dict)
=======

def step_shaping(env, action_dict, deadlocks, shortest_path, action_mask):
    invalid_rewards_shaped = check_invalid_transitions(action_dict, action_mask)
>>>>>>> 15d261ab
    # Environment step
    obs, rewards, done, info = env.step(action_dict)

    agents = []
    for a in range(env.get_num_agents()):
        if not done[a]:
            agents.append(a)
            if not deadlocks[a]:
                deadlocks[a] = check_deadlocks(agents, deadlocks, env)
            if not (deadlocks[a]):
                del agents[-1]

    new_shortest_path = [obs.get(a)[6] if obs.get(a) is not None else 0 for a in range(env.get_num_agents())]

    # invalid_rewards_shaped = {a: invalid_rewards_shaped[a] + rewards[a] for a in range(env.get_num_agents())}

    rewards_shaped_shortest_path = {a: 1.5 * rewards[a] if shortest_path[a] < new_shortest_path[a]
    else rewards[a] for a in range(env.get_num_agents())}

    rewards_shaped_deadlocks = {a: -3.0 if deadlocks[a] else rewards_shaped_shortest_path[a]
                                for a in range(env.get_num_agents())}

    rewards_shaped = {a: 0.0 if done[a] else rewards_shaped_deadlocks[a] for a in range(env.get_num_agents())}

    return obs, rewards, done, info, rewards_shaped, deadlocks, new_shortest_path


def train_multiple_agents(env_params, train_params):
    # Environment parameters
    n_agents = env_params.n_agents
    x_dim = env_params.x_dim
    y_dim = env_params.y_dim
    n_cities = env_params.n_cities
    max_rails_between_cities = env_params.max_rails_between_cities
    max_rails_in_city = env_params.max_rails_in_city
    seed = env_params.seed

    # Observation parameters
    observation_tree_depth = env_params.observation_tree_depth
    observation_radius = env_params.observation_radius
    observation_max_path_depth = env_params.observation_max_path_depth

    # Training setup parameters
    n_episodes = train_params.n_episodes
    checkpoint_interval = train_params.checkpoint_interval
    horizon = train_params.horizon

    # Set the seeds
    random.seed(seed)
    np.random.seed(seed)
    torch.manual_seed(seed)

    # Break agents from time to time
    malfunction_parameters = MalfunctionParameters(
        malfunction_rate=1. / 10000,  # Rate of malfunctions
        min_duration=15,  # Minimal duration
        max_duration=50  # Max duration
    )

    # Observation builder
    predictor = ShortestPathPredictorForRailEnv(observation_max_path_depth)
    tree_observation = TreeObsForRailEnv(max_depth=observation_tree_depth, predictor=predictor)

    # Fraction of train which each speed
    speed_profiles = {
        # Fast passenger train
        1.: 1.0,
        # Fast freight train
        1. / 2.: 0.0,
        # Slow commuter train
        1. / 3.: 0.0,
        # Slow freight train
        1. / 4.: 0.0
    }

    # Setup the environment
    env = RailEnv(
        width=x_dim,
        height=y_dim,
        rail_generator=sparse_rail_generator(
            max_num_cities=n_cities,
            grid_mode=False,
            max_rails_between_cities=max_rails_between_cities,
            max_rails_in_city=max_rails_in_city,
            seed=seed
        ),
        schedule_generator=sparse_schedule_generator(speed_profiles),
        number_of_agents=n_agents,
        malfunction_generator_and_process_data=malfunction_from_params(malfunction_parameters),
        obs_builder_object=tree_observation,
        random_seed=seed
    )

    env.reset(regenerate_schedule=True, regenerate_rail=True)

    # Calculate the state size given the depth of the tree observation and the number of features
    n_features_per_node = env.obs_builder.observation_dim
    n_nodes = sum([np.power(4, i) for i in range(observation_tree_depth + 1)])
    state_size = n_features_per_node * n_nodes

    # The action space of flatland is 5 discrete actions
    action_size = env.action_space[0]

    # Max number of steps per episode
    # This is the official formula used during evaluations
    # See details in flatland.envs.schedule_generators.sparse_schedule_generator
    max_steps = int(4 * 2 * (env.height + env.width + (n_agents / n_cities)))

    action_count = [0] * action_size
    smoothed_normalized_score = -1.0
    smoothed_completion = 0.0

    memory = Memory(n_agents)

    ppo = PsPPO(state_size + 7,
                action_size,
                train_params.shared,
                train_params.critic_mlp_width,
                train_params.critic_mlp_depth,
                train_params.last_critic_layer_scaling,
                train_params.actor_mlp_width,
                train_params.actor_mlp_depth,
                train_params.last_actor_layer_scaling,
                train_params.learning_rate,
                train_params.adam_eps,
                train_params.activation,
                train_params.discount_factor,
                train_params.epochs,
                train_params.batch_size,
                train_params.eps_clip,
                train_params.lmbda,
                train_params.advantage_estimator,
                train_params.value_loss_function,
                train_params.entropy_coefficient,
                train_params.value_loss_coefficient)

    # TensorBoard writer
    """
    writer = SummaryWriter()
    writer.add_hparams(vars(train_params), {})
    writer.add_hparams(vars(env_params), {})
    """

    training_timer = Timer()
    training_timer.start()

    print("\nTraining {} trains on {}x{} grid for {} episodes. Update every {} timesteps.\n"
          .format(env.get_num_agents(), x_dim, y_dim, n_episodes, horizon))

    timestep = 0
    path = "model.pt"

    for episode in range(n_episodes + 1):

        # Timers
        step_timer = Timer()
        reset_timer = Timer()
        learn_timer = Timer()
        preproc_timer = Timer()

        agent_obs = [None] * env.get_num_agents()
        not_arrived_agents = set(range(n_agents))

        # Reset environment
        reset_timer.start()
        obs, info = env.reset(regenerate_rail=True, regenerate_schedule=True)
        reset_timer.end()

        # Setup renderer
        if train_params.render:
            env_renderer = RenderTool(env, gl="PGL")
        else:
            env_renderer = None

        if train_params.render:
            env_renderer.set_new_rail()

        score = 0

        deadlocks = [False for _ in range(env.get_num_agents())]
        shortest_path = [obs.get(a)[6] if obs.get(a) is not None else 0 for a in range(env.get_num_agents())]

        # Run episode
        for step in range(max_steps):
            timestep += 1

            action_mask = [[1 * (0 if action == 0 and not train_params.allow_no_op else 1)
                            for action in range(action_size)] for _ in not_arrived_agents]

            # Collect and preprocess observations
            for agent in env.get_agent_handles():
                # Agents always enter here at least once so there is no further controls
                # When obs is absent the agent has arrived and the observation remains the same
                if obs[agent]:
                    preproc_timer.start()
                    agent_obs[agent] = normalize_observation(obs[agent], observation_tree_depth,
                                                             observation_radius=observation_radius)

                    if env.agents[agent].position is None:
                        pos_a_x = env.agents[agent].initial_position[0] / env.width
                        pos_a_y = env.agents[agent].initial_position[1] / env.height
                        a_direction = env.agents[agent].initial_direction / 4
                    else:
                        pos_a_x = env.agents[agent].position[0] / env.width
                        pos_a_y = env.agents[agent].position[1] / env.height
                        a_direction = env.agents[agent].direction / 4

                    agent_obs[agent] = np.append(agent_obs[agent], [pos_a_x, pos_a_y, a_direction])
                    agent_obs[agent] = np.append(agent_obs[agent], [env.agents[agent].target[0]/env.width,
                                                                    env.agents[agent].target[1]/env.height])
                    if deadlocks[agent]:
                        agent_obs[agent] = np.append(agent_obs[agent], [1])
                    else:
                        agent_obs[agent] = np.append(agent_obs[agent], [0])

                    # Action mask modification only if action masking is True
                    if train_params.action_masking:
                        for action in range(action_size):
                            if env.agents[agent].status != RailAgentStatus.READY_TO_DEPART:
                                _, cell_valid, _, _, transition_valid = env._check_action_on_agent(RailEnvActions(action),
                                                                                                   env.agents[agent])
                                if not all([cell_valid, transition_valid]):
                                    action_mask[agent][action] = 0

                    preproc_timer.end()

            action_dict = {a: ppo.policy_old.act(np.append(agent_obs[a], [a]), memory, action_mask[a])
            if info["action_required"][a] and info["status"][a] not in [RailAgentStatus.DONE, RailAgentStatus.DONE_REMOVED]
            else ppo.policy_old.act(np.append(agent_obs[a], [a]), memory, action_mask[a], action=torch.tensor([0]))
                           for a in not_arrived_agents}

            for a in list(action_dict.values()):
                action_count[a] += 1

            # Environment step
            """
            step_timer.start()
            obs, rewards, done, info = env.step(action_dict)
            step_timer.end()
            """

            obs, rewards, done, info, rewards_shaped, new_deadlocks, new_shortest_path = \
                step_shaping(env, action_dict, deadlocks, shortest_path, action_mask)

            # TODO update not_arrived
            # [not_arrived_agents.remove(a) if d and a != "__all__" else None for a, d in done.items()]

            deadlocks = new_deadlocks
            shortest_path = new_shortest_path

            total_timestep_reward = np.sum(list(rewards.values()))
            score += total_timestep_reward
            total_timestep_reward_shaped = np.sum(list(rewards_shaped.values()))

            memory.rewards.append(total_timestep_reward_shaped)
            memory.dones.append(done['__all__'])

            # Set dones to True when the episode is finished because the maximum number of steps has been reached
            if step == max_steps - 1:
                memory.dones[-1] = True

            # Update
            if timestep % (horizon + 1) == 0:
                learn_timer.start()
                ppo.update(memory, not_arrived_agents)
                learn_timer.end()

                """
                Set timestep to 1 because the batch includes an additional step which has not been considered in the 
                current trajectory (it has been inserted to compute the advantage) but must be considered in the next
                trajectory or is discarded.
                """
                memory.clear_memory_except_last()
                timestep = 1

            if train_params.render:
                env_renderer.render_env(
                    show=True,
                    frames=False,
                    show_observations=False,
                    show_predictions=False
                )

            if done['__all__']:
                break

        # Collection information about training
        tasks_finished = sum(info["status"][idx] == 2 or info["status"][idx] == 3 for idx in env.get_agent_handles())
        completion = tasks_finished / max(1, n_agents)
        normalized_score = score / (max_steps * n_agents)
        action_probs = action_count / np.sum(action_count)
        action_count = [1] * action_size

        # Smoothed values for terminal display and for more stable hyper-parameter tuning
        smoothing = 0.99
        smoothed_normalized_score = smoothed_normalized_score * smoothing + normalized_score * (1.0 - smoothing)
        smoothed_completion = smoothed_completion * smoothing + completion * (1.0 - smoothing)

        # Print logs
        if episode % checkpoint_interval == 0:
            # TODO: Save network params as checkpoints
            print("..saving model..")
            # torch.save(ppo.policy.state_dict(), path)
        if train_params.render:
            env_renderer.close_window()

        print(
            '\rEpisode {}'
            '\tScore: {:.3f}'
            ' Avg: {:.3f}'
            '\tDone: {:.2f}%'
            ' Avg: {:.2f}%'
            '\tAction Probs: {}'.format(
                episode,
                normalized_score,
                smoothed_normalized_score,
                100 * completion,
                100 * smoothed_completion,
                format_action_prob(action_probs)
            ), end=" ")

        # TODO: Consider possible eval
        """
        if episode % train_params.checkpoint_interval == 0:
            scores, completions, nb_steps_eval = eval_policy(env, policy, n_eval_episodes, max_steps)
            writer.add_scalar("evaluation/scores_min", np.min(scores), episode)
            writer.add_scalar("evaluation/scores_max", np.max(scores),episode)
            writer.add_scalar("evaluation/scores_mean", np.mean(scores), episode)
            writer.add_scalar("evaluation/scores_std", np.std(scores), episode)
            writer.add_histogram("evaluation/scores", np.array(scores), episode)
            writer.add_scalar("evaluation/completions_min", np.min(completions), episode)
            writer.add_scalar("evaluation/completions_max", np.max(completions), episode)
            writer.add_scalar("evaluation/completions_mean", np.mean(completions), episode)
            writer.add_scalar("evaluation/completions_std", np.std(completions), episode)
            writer.add_histogram("evaluation/completions", np.array(completions), episode)
            writer.add_scalar("evaluation/nb_steps_min", np.min(nb_steps_eval), episode)
            writer.add_scalar("evaluation/nb_steps_max", np.max(nb_steps_eval), episode)
            writer.add_scalar("evaluation/nb_steps_mean", np.mean(nb_steps_eval), episode)
            writer.add_scalar("evaluation/nb_steps_std", np.std(nb_steps_eval), episode)
            writer.add_histogram("evaluation/nb_steps", np.array(nb_steps_eval), episode)
            smoothing = 0.9
            smoothed_eval_normalized_score = smoothed_eval_normalized_score * smoothing + np.mean(scores) * (1.0 - smoothing)
            smoothed_eval_completion = smoothed_eval_completion * smoothing + np.mean(completions) * (1.0 - smoothing)
            writer.add_scalar("evaluation/smoothed_score", smoothed_eval_normalized_score, episode)
            writer.add_scalar("evaluation/smoothed_completion", smoothed_eval_completion, episode)
        # Save logs to tensorboard
        writer.add_scalar("training/score", normalized_score, episode)
        writer.add_scalar("training/smoothed_score", smoothed_normalized_score, episode)
        writer.add_scalar("training/completion", np.mean(completion), episode)
        writer.add_scalar("training/smoothed_completion", np.mean(smoothed_completion), episode)
        writer.add_scalar("training/nb_steps", nb_steps, episode)
        writer.add_histogram("actions/distribution", np.array(actions_taken),episode)
        writer.add_scalar("actions/nothing", action_probs[RailEnvActions.DO_NOTHING], episode)
        writer.add_scalar("actions/left", action_probs[RailEnvActions.MOVE_LEFT], episode)
        writer.add_scalar("actions/forward", action_probs[RailEnvActions.MOVE_FORWARD], episode)
        writer.add_scalar("actions/right", action_probs[RailEnvActions.MOVE_RIGHT], episode)
        writer.add_scalar("actions/stop", action_probs[RailEnvActions.STOP_MOVING], episode)
        writer.add_scalar("training/epsilon", eps_start, episode)
        writer.add_scalar("training/buffer_size", len(policy.memory), episode)
        writer.add_scalar("training/loss", policy.loss, episode)
        writer.add_scalar("timer/reset", reset_timer.get(), episode)
        writer.add_scalar("timer/step", step_timer.get(), episode)
        writer.add_scalar("timer/learn", learn_timer.get(), episode)
        writer.add_scalar("timer/preproc", preproc_timer.get(), episode)
        writer.add_scalar("timer/total", training_timer.get_current(), episode)
        """


def format_action_prob(action_probs):
    action_probs = np.round(action_probs, 3)
    actions = ["↻", "←", "↑", "→", "◼"]

    buffer = ""
    for action, action_prob in zip(actions, action_probs):
        buffer += action + " " + "{:.3f}".format(action_prob) + " "

    return buffer


myseed = 19

environment_parameters = {
    # small_v0 config
    "n_agents": 2,
    "x_dim": 35,
    "y_dim": 35,
    "n_cities": 2,
    "max_rails_between_cities": 2,
    "max_rails_in_city": 3,

    "seed": myseed,
    "observation_tree_depth": 3,
    "observation_radius": 25,
    "observation_max_path_depth": 30
}

training_parameters = {
    "random_seed": myseed,
    # ====================
    # Network architecture
    # ====================
    # Shared actor-critic layer
    # If shared is True then the considered sizes are taken from the critic
    "shared": True,
    # Policy network
    "critic_mlp_width": 512,
    "critic_mlp_depth": 16,
    "last_critic_layer_scaling": 0.01,
    # Actor network
    "actor_mlp_width": 256,
    "actor_mlp_depth": 16,
    "last_actor_layer_scaling": 0.01,
    # Adam learning rate
    "learning_rate": 0.001,
    # Adam epsilon
    "adam_eps": 1e-5,
    # Activation
    "activation": "Tanh",
    "lmbda": 0.95,
    "entropy_coefficient": 0.1,
    # Called also baseline cost in shared setting (0.5)
    # (C54): {0.001, 0.1, 1.0, 10.0, 100.0}
    "value_loss_coefficient": 0.001,
    # ==============
    # Training setup
    # ==============
    "n_episodes": 2500,
    # 512, 1024, 2048, 4096
    "horizon": 512,
    "epochs": 4,
    # Fixed trajectories, Shuffle trajectories, Shuffle transitions, Shuffle transitions (recompute advantages)
    # "batch_mode": None,
    # 64, 128, 256
    "batch_size": 64,

    # ==========================
    # Normalization and clipping
    # ==========================
    # Discount factor (0.95, 0.97, 0.99, 0.999)
    "discount_factor": 0.99,

    # ====================
    # Advantage estimation
    # ====================
    # PPO-style value clipping
    "eps_clip": 0.25,
    # gae, n-steps
    "advantage_estimator": "gae",
    # huber or mse
    "value_loss_function": "mse",

    # ==========================
    # Optimization and rendering
    # ==========================
    "checkpoint_interval": 100,
    "use_gpu": False,
    "num_threads": 1,
    "render": True,

    # ==========================
    # Action Masking / Skipping
    # ==========================
    "action_masking": False,
    "allow_no_op": False,
    "action_skipping": False
}

train_multiple_agents(Namespace(**environment_parameters), Namespace(**training_parameters))<|MERGE_RESOLUTION|>--- conflicted
+++ resolved
@@ -782,43 +782,9 @@
 def check_invalid_transitions(action_dict, action_mask):
     return {a: -1 if mask[action_dict[a]] == 0 else 0 for a, mask in enumerate(action_mask)}
 
-<<<<<<< HEAD
-    for a in range(env.get_num_agents()):
-        if np.isclose(env.agents[a].speed_data['position_fraction'], 0.0, rtol=1e-03):
-            if action_dict_app[a] is None:
-                action_dict_app[a] = 0
-            if action_dict_app[a] < 0:
-                action_dict_app[a] = 0
-            if action_dict_app[a] == 0 and moving[a]:
-                action_dict_app[a] = 2
-            if action_dict_app[a] == 4 and moving[a] == True:
-                moving[a] = False
-                invalid_rewards_shaped[a] -= 1
-            if not moving[a] and not (action_dict_app[a] == 0 and action_dict_app[a] == 4):
-                moving[a] = False
-                invalid_rewards_shaped[a] -= 1  # Start penalty
-            if moving[a]:
-                action_stored = False
-                _, new_cell_valid, new_direction, new_position, transition_valid = \
-                    env._check_action_on_agent(RailEnvActions.MOVE_FORWARD, env.agents[a])
-                if all([new_cell_valid, transition_valid]):
-                    agent_speed_data[a] = action_dict[a]
-                    action_stored = True
-                if not action_stored:
-                    # If the agent cannot move due to an invalid transition, we set its state to not moving
-                    invalid_rewards_shaped[a] -= 2  # Invalid action penalty
-                    invalid_rewards_shaped[a] -= 1  # Stop penalty
-
-    return invalid_rewards_shaped
-
-
-def step_shaping(env, action_dict, deadlocks, shortest_path):
-    # invalid_rewards_shaped = check_invalid_transitions(env, action_dict)
-=======
 
 def step_shaping(env, action_dict, deadlocks, shortest_path, action_mask):
     invalid_rewards_shaped = check_invalid_transitions(action_dict, action_mask)
->>>>>>> 15d261ab
     # Environment step
     obs, rewards, done, info = env.step(action_dict)
 
@@ -832,8 +798,6 @@
                 del agents[-1]
 
     new_shortest_path = [obs.get(a)[6] if obs.get(a) is not None else 0 for a in range(env.get_num_agents())]
-
-    # invalid_rewards_shaped = {a: invalid_rewards_shaped[a] + rewards[a] for a in range(env.get_num_agents())}
 
     rewards_shaped_shortest_path = {a: 1.5 * rewards[a] if shortest_path[a] < new_shortest_path[a]
     else rewards[a] for a in range(env.get_num_agents())}
@@ -1047,7 +1011,7 @@
 
             action_dict = {a: ppo.policy_old.act(np.append(agent_obs[a], [a]), memory, action_mask[a])
             if info["action_required"][a] and info["status"][a] not in [RailAgentStatus.DONE, RailAgentStatus.DONE_REMOVED]
-            else ppo.policy_old.act(np.append(agent_obs[a], [a]), memory, action_mask[a], action=torch.tensor([0]))
+            else ppo.policy_old.act(np.append(agent_obs[a], [a]), memory, action_mask[a], action=torch.tensor(0))
                            for a in not_arrived_agents}
 
             for a in list(action_dict.values()):
@@ -1202,7 +1166,7 @@
 
 environment_parameters = {
     # small_v0 config
-    "n_agents": 2,
+    "n_agents": 7,
     "x_dim": 35,
     "y_dim": 35,
     "n_cities": 2,
@@ -1247,7 +1211,7 @@
     # ==============
     "n_episodes": 2500,
     # 512, 1024, 2048, 4096
-    "horizon": 512,
+    "horizon": 31290839081,
     "epochs": 4,
     # Fixed trajectories, Shuffle trajectories, Shuffle transitions, Shuffle transitions (recompute advantages)
     # "batch_mode": None,
@@ -1281,7 +1245,7 @@
     # ==========================
     # Action Masking / Skipping
     # ==========================
-    "action_masking": False,
+    "action_masking": True,
     "allow_no_op": False,
     "action_skipping": False
 }

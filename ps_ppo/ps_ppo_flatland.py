import os

import numpy as np
import torch
import torch.nn as nn
from flatland.core.grid.rail_env_grid import RailEnvTransitions
from flatland.envs.agent_utils import RailAgentStatus
from torch.distributions import Categorical
from collections import OrderedDict

from torch.utils.tensorboard import SummaryWriter

device = torch.device("cuda:0" if torch.cuda.is_available() else "cpu")


class Memory:
    def __init__(self, num_agents):
        self.num_agents = num_agents
        self.actions = [[] for _ in range(num_agents)]
        self.states = [[] for _ in range(num_agents)]
        self.logs_of_action_prob = [[] for _ in range(num_agents)]
        self.masks = [[] for _ in range(num_agents)]
        self.rewards = [[] for _ in range(num_agents)]
        self.dones = [[] for _ in range(num_agents)]

    def clear_memory(self):
        self.__init__(self.num_agents)

    def clear_memory_except_last(self, agent):
        self.actions[agent] = self.actions[agent][-1:]
        self.states[agent] = self.states[agent][-1:]
        self.logs_of_action_prob[agent] = self.logs_of_action_prob[agent][-1:]
        self.masks[agent] = self.masks[agent][-1:]
        self.rewards[agent] = self.rewards[agent][-1:]
        self.dones[agent] = self.dones[agent][-1:]


class ActorCritic(nn.Module):
    def __init__(self,
                 state_size,
                 action_size,
                 train_params):
        """
        :param state_size: The number of attributes of each state
        :param action_size: The number of available actions
        :param train_params: Parameters to influence training
        """

        super(ActorCritic, self).__init__()
        self.state_size = state_size
        self.action_size = action_size
        self.activation = train_params.activation
        self.softmax = nn.Softmax(dim=-1)

        # Network creation
        critic_layers = self._build_network(False, train_params.critic_mlp_depth, train_params.critic_mlp_width)
        self.critic_network = nn.Sequential(critic_layers)
        if not train_params.shared:
            self.actor_network = nn.Sequential(self._build_network(True, train_params.actor_mlp_depth,
                                                                   train_params.actor_mlp_width))
        else:
            if train_params.critic_mlp_depth <= 1:
                raise Exception("Shared networks must have depth greater than 1")
            actor_layers = critic_layers.copy()
            actor_layers.popitem()
            actor_layers["actor_output_layer"] = nn.Linear(train_params.critic_mlp_width, action_size)
            self.actor_network = nn.Sequential(actor_layers)

        # Network orthogonal initialization
        def weights_init(m):
            if isinstance(m, nn.Linear):
                torch.nn.init.orthogonal_(m.weight, np.sqrt(2))
                torch.nn.init.zeros_(m.bias)

        with torch.no_grad():
            self.critic_network.apply(weights_init)
            self.actor_network.apply(weights_init)

            # Last layer's weights rescaling
            list(self.critic_network.children())[-1].weight.mul_(train_params.last_critic_layer_scaling)
            list(self.actor_network.children())[-1].weight.mul_(train_params.last_actor_layer_scaling)

        # Load from file if available
        if train_params.load_model_path is not None:
            self.load(train_params.load_model_path)

    def _build_network(self, is_actor, nn_depth, nn_width):
        """
        Creates the network.
        Actor is not completed with the final softmax layer

        :param is_actor:
        :param nn_depth:
        :param nn_width:
        :return:
        """
        if nn_depth <= 0:
            raise Exception("Networks' depths must be greater than 0")

        network = OrderedDict()
        output_size = self.action_size if is_actor else 1
        nn_type = "actor" if is_actor else "critic"

        # First layer
        network["%s_input" % nn_type] = nn.Linear(self.state_size,
                                                  nn_width if nn_depth > 1 else output_size)
        # If it's not the last layer add the activation
        if nn_depth > 1:
            network["%s_input_activation(%s)" % (nn_type, self.activation)] = self._get_activation()

        # Add hidden and last layers
        for layer in range(1, nn_depth):
            layer_name = "%s_layer_%d" % (nn_type, layer)
            # Last layer
            if layer == nn_depth - 1:
                network[layer_name] = nn.Linear(nn_width, output_size)
            # Hidden layer
            else:
                network[layer_name] = nn.Linear(nn_width, nn_width)
                network[layer_name + ("_activation(%s)" % self.activation)] = self._get_activation()

        return network

    def _get_activation(self):
        if self.activation == "ReLU":
            return nn.ReLU()
        elif self.activation == "Tanh":
            return nn.Tanh()
        else:
            print(self.activation)
            raise Exception("The specified activation function don't exists or is not available")

    def act(self, state, memory, action_mask, action=None):
        """
        The method used by the agent as its own policy to obtain the action to perform in the given a state and update
        the memory.
        :param state: the observed state
        :param memory: the memory to update
        :param action_mask: a list of 0 and 1 where 0 indicates that the agent should be not sampled
        :param action: an action to perform decided by some external logic
        :return: the action to perform
        """

        # The agent name is appended at the state
        agent_id = int(state[-1])
        # Transform the state Numpy array to a Torch Tensor
        state = torch.from_numpy(state).float().to(device)
        action_logits = self.actor_network(state)

        action_mask = torch.tensor(action_mask, dtype=torch.bool).to(device)

        # Action masking, default values are True, False are present only if masking is enabled.
        # If No op is not allowed it is masked even if masking is not active
        action_logits = torch.where(action_mask, action_logits, torch.tensor(-1e+8).to(device))

        action_probs = self.softmax(action_logits)

        """
        From the paper: "The stochastic policy πθ can be represented by a categorical distribution when the actions of
        the agent are discrete and by a Gaussian distribution when the actions are continuous."
        """
        action_distribution = Categorical(action_probs)

        if action is None:
            action = action_distribution.sample()

        # Memory is updated
        if memory is not None:
            memory.states[agent_id].append(state)
            memory.actions[agent_id].append(action)
            memory.logs_of_action_prob[agent_id].append(action_distribution.log_prob(action))
            memory.masks[agent_id].append(action_mask)

        return action.item()

    def evaluate(self, state, action, action_mask):
        """
        Evaluate the current policy obtaining useful information on the decided action's probability distribution.
        :param state: the observed state
        :param action: the performed action
        :param action_mask: a list of 0 and 1 where 0 indicates that the agent should be not sampled
        :return: the logarithm of action probability, the value predicted by the critic, the distribution entropy
        """

        action_logits = self.actor_network(state[:-1])

        # Action masking, default values are True, False are present only if masking is enabled.
        # If No op is not allowed it is masked even if masking is not active
        action_logits = torch.where(action_mask[:-1], action_logits, torch.tensor(-1e+8).to(device))

        action_probs = self.softmax(action_logits)

        action_distribution = Categorical(action_probs)

        return action_distribution.log_prob(action[:-1]), self.critic_network(state), action_distribution.entropy()

    def save(self, path):
        torch.save(self.state_dict(), path)

    def load(self, path):
        if os.path.exists(path):
            self.load_state_dict(torch.load(path))
            print("OOOH")
        else:
            print("Loading file failed. File not found.")


class PsPPO:
    def __init__(self,
                 state_size,
                 action_size,
                 train_params):
        """
        :param state_size: The number of attributes of each state
        :param action_size: The number of available actions
        :param train_params: Parameters to influence training
        """

        self.shared = train_params.shared
        self.learning_rate = train_params.learning_rate
        self.discount_factor = train_params.discount_factor
        self.epochs = train_params.epochs
        self.batch_size = train_params.batch_size
        self.eps_clip = train_params.eps_clip
        self.max_grad_norm = train_params.max_grad_norm
        self.lmbda = train_params.lmbda
        self.value_loss_coefficient = train_params.value_loss_coefficient
        self.entropy_coefficient = train_params.entropy_coefficient
        self.loss = 0

        if train_params.advantage_estimator == "gae":
            self.gae = True
        elif train_params.advantage_estimator == "n-steps":
            self.gae = False
        else:
            raise Exception("Advantage estimator not available")

        # The policy updated at each learning epoch
        self.policy = ActorCritic(state_size,
                                  action_size,
                                  train_params).to(device)

        self.optimizer = torch.optim.Adam(self.policy.parameters(), lr=train_params.learning_rate,
                                          eps=train_params.adam_eps)

        # The policy updated at the end of the training epochs where is used as the old policy.
        # It is used also to obtain trajectories.
        self.policy_old = ActorCritic(state_size,
                                      action_size,
                                      train_params).to(device)
        self.policy_old.load_state_dict(self.policy.state_dict())

        if train_params.value_loss_function == "mse":
            self.value_loss_function = nn.MSELoss()
        elif train_params.value_loss_function == "huber":
            self.value_loss_function = nn.SmoothL1Loss()
        else:
            raise Exception("The provided value loss function is not available!")

    def _get_advs(self, gae, rewards, dones, gamma, state_estimated_value, lmbda=None):
        rewards = torch.tensor(rewards).to(device)
        # to multiply with not_dones to handle episode boundary (last state has no V(s'))
        not_dones = 1 - torch.tensor(dones, dtype=torch.int).to(device)

        if gae:
            assert len(rewards) + 1 == len(state_estimated_value)

            gaes = torch.zeros_like(rewards)
            future_gae = torch.tensor(0.0, dtype=rewards.dtype).to(device)

            for t in reversed(range(len(rewards))):
                delta = rewards[t] + gamma * state_estimated_value[t + 1] * not_dones[t] - state_estimated_value[t]
                gaes[t] = future_gae = delta + gamma * lmbda * not_dones[t] * future_gae

            return gaes
        else:
            returns = torch.zeros_like(rewards)
            future_ret = state_estimated_value[-1]

            for t in reversed(range(len(rewards))):
                returns[t] = future_ret = rewards[t] + gamma * future_ret * not_dones[t]

            return returns - state_estimated_value[:-1]

    def update(self, memory, a):
        # Save functions as objects outside to optimize code
        epochs = self.epochs
        batch_size = self.batch_size

        lmbda = self.lmbda
        discount_factor = self.discount_factor
        policy_evaluate = self.policy.evaluate
        get_advantages = self._get_advs
        gae = self.gae
        torch_clamp = torch.clamp
        torch_min = torch.min
        obj_eps = self.eps_clip
        torch_exp = torch.exp
        ec = self.entropy_coefficient
        vlc = self.value_loss_coefficient
        value_loss_function = self.value_loss_function
        optimizer = self.optimizer

        _ = memory.rewards[a].pop()
        _ = memory.dones[a].pop()

        last_state = memory.states[a].pop()
        last_action = memory.actions[a].pop()
        last_mask = memory.masks[a].pop()
        _ = memory.logs_of_action_prob[a].pop()

        # Convert lists to tensors
        old_states = torch.stack(memory.states[a]).to(device).detach()
        old_actions = torch.stack(memory.actions[a]).to(device)
        old_masks = torch.stack(memory.masks[a]).to(device)
        old_logs_of_action_prob = torch.stack(memory.logs_of_action_prob[a]).to(device).detach()

        # Optimize policy
        for _ in range(epochs):
            for batch_start in range(0, len(old_states), batch_size):
                batch_end = batch_start + batch_size
                if batch_end >= len(old_states):
                    # Evaluating old actions and values
                    log_of_action_prob, state_estimated_value, dist_entropy = \
                        policy_evaluate(
                            torch.cat((old_states[batch_start:batch_end], torch.unsqueeze(last_state, 0))),
                            torch.cat((old_actions[batch_start:batch_end], torch.unsqueeze(last_action, 0))),
                            torch.cat((old_masks[batch_start:batch_end], torch.unsqueeze(last_mask, 0))))
                else:
                    # Evaluating old actions and values
                    log_of_action_prob, state_estimated_value, dist_entropy = \
                        policy_evaluate(old_states[batch_start:batch_end + 1],
                                        old_actions[batch_start:batch_end + 1],
                                        old_masks[batch_start:batch_end + 1])

                # Find the ratio (pi_theta / pi_theta__old)
                probs_ratio = torch_exp(
                    log_of_action_prob - old_logs_of_action_prob[batch_start:batch_end].detach())

                # Find the "Surrogate Loss"
                advantage = get_advantages(
                    gae,
                    memory.rewards[a][batch_start:batch_end],
                    memory.dones[a][batch_start:batch_end],
                    discount_factor,
                    state_estimated_value.detach(),
                    lmbda)

                # Advantage normalization
                advantage = (advantage - torch.mean(advantage)) / (torch.std(advantage) + 1e-10)

                # Surrogate losses
                unclipped_objective = probs_ratio * advantage
                clipped_objective = torch_clamp(probs_ratio, 1 - obj_eps, 1 + obj_eps) * advantage

                # Policy loss
                policy_loss = -torch_min(unclipped_objective, clipped_objective).mean()

                # Value loss
                value_loss = value_loss_function(state_estimated_value[:-1].squeeze(),
                                                 torch.tensor(memory.rewards[a][batch_start:batch_end],
                                                              dtype=torch.float32).to(device))

                self.loss = policy_loss + vlc * value_loss - ec * dist_entropy.mean()

                # Gradient descent
                optimizer.zero_grad()
                self.loss.backward(retain_graph=True)

                # Gradient clipping
                if self.max_grad_norm is not None:
                    torch.nn.utils.clip_grad_norm_(self.policy.parameters(), self.max_grad_norm)

                optimizer.step()

                # To show graph
                """
                from datetime import datetime
                from torchviz import make_dot
                now = datetime.now()
                make_dot(self.loss).render("attached" + now.strftime("%H-%M-%S"), format="png")
                exit()
                """

        # Copy new weights into old policy:
        self.policy_old.load_state_dict(self.policy.state_dict())


########################################################################################################################
########################################################################################################################


from flatland.envs.observations import TreeObsForRailEnv


def max_lt(seq, val):
    """
    Return greatest item in seq for which item < val applies.
    None is returned if seq was empty or all items in seq were >= val.
    """
    max_item = 0
    idx = len(seq) - 1
    while idx >= 0:
        if val > seq[idx] >= 0 and seq[idx] > max_item:
            max_item = seq[idx]
        idx -= 1
    return max_item


def min_gt(seq, val):
    """
    Return smallest item in seq for which item > val applies.
    None is returned if seq was empty or all items in seq were >= val.
    """
    min_item = np.inf
    idx = len(seq) - 1
    while idx >= 0:
        if val <= seq[idx] < min_item:
            min_item = seq[idx]
        idx -= 1
    return min_item


def norm_obs_clip(obs, clip_min=-1, clip_max=1, fixed_radius=0, normalize_to_range=False):
    """
    This function returns the difference between min and max value of an observation
    :param obs: Observation that should be normalized
    :param clip_min: min value where observation will be clipped
    :param clip_max: max value where observation will be clipped
    :param fixed_radius:
    :param normalize_to_range:
    :return: returns normalized and clipped observation
    """
    if fixed_radius > 0:
        max_obs = fixed_radius
    else:
        max_obs = max(1, max_lt(obs, 1000)) + 1

    min_obs = 0  # min(max_obs, min_gt(obs, 0))
    if normalize_to_range:
        min_obs = min_gt(obs, 0)
    if min_obs > max_obs:
        min_obs = max_obs
    if max_obs == min_obs:
        return np.clip(np.array(obs) / max_obs, clip_min, clip_max)
    norm = np.abs(max_obs - min_obs)
    return np.clip((np.array(obs) - min_obs) / norm, clip_min, clip_max)


def _split_node_into_feature_groups(node: TreeObsForRailEnv.Node) -> (np.ndarray, np.ndarray, np.ndarray):
    data = np.zeros(6)
    distance = np.zeros(1)
    agent_data = np.zeros(4)

    data[0] = node.dist_own_target_encountered
    data[1] = node.dist_other_target_encountered
    data[2] = node.dist_other_agent_encountered
    data[3] = node.dist_potential_conflict
    data[4] = node.dist_unusable_switch
    data[5] = node.dist_to_next_branch

    distance[0] = node.dist_min_to_target

    agent_data[0] = node.num_agents_same_direction
    agent_data[1] = node.num_agents_opposite_direction
    agent_data[2] = node.num_agents_malfunctioning
    agent_data[3] = node.speed_min_fractional

    return data, distance, agent_data


def _split_subtree_into_feature_groups(node: TreeObsForRailEnv.Node, current_tree_depth: int, max_tree_depth: int) -> (
        np.ndarray, np.ndarray, np.ndarray):
    if node == -np.inf:
        remaining_depth = max_tree_depth - current_tree_depth
        # reference: https://stackoverflow.com/questions/515214/total-number-of-nodes-in-a-tree-data-structure
        num_remaining_nodes = int((4 ** (remaining_depth + 1) - 1) / (4 - 1))
        return [-np.inf] * num_remaining_nodes * 6, [-np.inf] * num_remaining_nodes, [-np.inf] * num_remaining_nodes * 4

    data, distance, agent_data = _split_node_into_feature_groups(node)

    if not node.childs:
        return data, distance, agent_data

    for direction in TreeObsForRailEnv.tree_explored_actions_char:
        sub_data, sub_distance, sub_agent_data = _split_subtree_into_feature_groups(
            node.childs[direction], current_tree_depth + 1, max_tree_depth)
        data = np.concatenate((data, sub_data))
        distance = np.concatenate((distance, sub_distance))
        agent_data = np.concatenate((agent_data, sub_agent_data))

    return data, distance, agent_data


def split_tree_into_feature_groups(tree: TreeObsForRailEnv.Node, max_tree_depth: int) -> (
        np.ndarray, np.ndarray, np.ndarray):
    """
    This function splits the tree into three difference arrays of values
    """
    data, distance, agent_data = _split_node_into_feature_groups(tree)

    for direction in TreeObsForRailEnv.tree_explored_actions_char:
        sub_data, sub_distance, sub_agent_data = _split_subtree_into_feature_groups(tree.childs[direction], 1,
                                                                                    max_tree_depth)
        data = np.concatenate((data, sub_data))
        distance = np.concatenate((distance, sub_distance))
        agent_data = np.concatenate((agent_data, sub_agent_data))

    return data, distance, agent_data


def normalize_observation(observation: TreeObsForRailEnv.Node, tree_depth: int, observation_radius=0):
    """
    This function normalizes the observation used by the RL algorithm
    """
    data, distance, agent_data = split_tree_into_feature_groups(observation, tree_depth)

    data = norm_obs_clip(data, clip_min=0, fixed_radius=observation_radius)
    distance = norm_obs_clip(distance, clip_min=0, normalize_to_range=True)
    agent_data = np.clip(agent_data, 0, 1)
    normalized_obs = np.concatenate((np.concatenate((data, distance)), agent_data))
    return normalized_obs


from timeit import default_timer


class Timer(object):
    def __init__(self):
        self.total_time = 0.0
        self.start_time = 0.0
        self.end_time = 0.0

    def start(self):
        self.start_time = default_timer()

    def end(self):
        self.total_time += default_timer() - self.start_time

    def get(self):
        return self.total_time

    def get_current(self):
        return default_timer() - self.start_time

    def reset(self):
        self.__init__()

    def __repr__(self):
        return self.get()


########################################################################################################################
########################################################################################################################

import random
from argparse import Namespace

from flatland.utils.rendertools import RenderTool
import numpy as np

from flatland.envs.rail_env import RailEnv, RailEnvActions
from flatland.envs.rail_generators import sparse_rail_generator
from flatland.envs.schedule_generators import sparse_schedule_generator
from flatland.envs.observations import TreeObsForRailEnv

from flatland.envs.malfunction_generators import malfunction_from_params, MalfunctionParameters
from flatland.envs.predictions import ShortestPathPredictorForRailEnv


def check_feasible_transitions(pos_a1, transitions, directions, env):

    for direction, values in enumerate(directions):
        if transitions[direction] == 1:
            position_check = (pos_a1[0] + values[0], pos_a1[1] + values[1])
            if not (env.cell_free(position_check)):
                for a2 in range(env.get_num_agents()):
                    if env.agents[a2].position == position_check:
                        return a2

    return None


def check_next_pos(a1, directions, env):
    if env.agents[a1].position is not None:
        pos_a1 = env.agents[a1].position
        dir_a1 = env.agents[a1].direction
    else:
        pos_a1 = env.agents[a1].initial_position
        dir_a1 = env.agents[a1].initial_direction

    if env.rail.get_transitions(pos_a1[0], pos_a1[1], dir_a1)[dir_a1] == 1:
        position_check = (pos_a1[0] + directions[dir_a1][0], pos_a1[1] + directions[dir_a1][1])
        if not (env.cell_free(position_check)):
            for a2 in range(env.get_num_agents()):
                if env.agents[a2].position == position_check:
                    return a2
    else:
        return check_feasible_transitions(pos_a1, env.rail.get_transitions(pos_a1[0], pos_a1[1], dir_a1), directions,
                                          env)

    return None


def check_deadlocks(a1, deadlocks, directions, env):
    a2 = check_next_pos(a1[-1], directions, env)

    if a2 is None:
        return False
    if deadlocks[a2] or a2 in a1:
        return True
    a1.append(a2)
    deadlocks[a2] = check_deadlocks(a1, deadlocks, directions, env)
    if deadlocks[a2]:
        return True
    del a1[-1]
    return False


def check_invalid_transitions(action_dict, action_mask, invalid_action_penalty):
    return {a: invalid_action_penalty if a in action_dict and mask[action_dict[a]] == 0 else 0 for a, mask in
            enumerate(action_mask)}


def check_stop_transition(action_dict, rewards, stop_penalty):
    return {a: stop_penalty if action_dict[a] == RailEnvActions.STOP_MOVING else rewards[a]
            for a in range(len(action_dict))}


def step_shaping(env, action_dict, deadlocks, shortest_path, action_mask, invalid_action_penalty,
                 stop_penalty, deadlock_penalty, shortest_path_penalty_coefficient, done_bonus):

    invalid_rewards_shaped = check_invalid_transitions(action_dict, action_mask, invalid_action_penalty)
    stop_rewards_shaped = check_stop_transition(action_dict, invalid_rewards_shaped, stop_penalty)

    # Environment step
    obs, rewards, done, info = env.step(action_dict)

    directions = [
        # North
        (-1, 0),
        # East
        (0, 1),
        # South
        (1, 0),
        # West
        (0, -1)]

    agents = []
    for a in range(env.get_num_agents()):
        if not done[a]:
            agents.append(a)
            if not deadlocks[a]:
                deadlocks[a] = check_deadlocks(agents, deadlocks, directions, env)
            if not (deadlocks[a]):
                del agents[-1]

    new_shortest_path = [obs.get(a)[6] if obs.get(a) is not None else 0 for a in range(env.get_num_agents())]

    new_rewards_shaped = {
        a: rewards[a] if stop_rewards_shaped[a] == 0 else rewards[a] + stop_rewards_shaped[a]
        for a in range(env.get_num_agents())}

    rewards_shaped_shortest_path = {a: shortest_path_penalty_coefficient * new_rewards_shaped[a]
    if shortest_path[a] < new_shortest_path[a] else new_rewards_shaped[a] for a in range(env.get_num_agents())}

    rewards_shaped_deadlocks = {a: deadlock_penalty if deadlocks[a] and deadlock_penalty != 0
    else rewards_shaped_shortest_path[a] for a in range(env.get_num_agents())}

    # If done it always get the done_bonus
    rewards_shaped = {a: done_bonus if done[a] else rewards_shaped_deadlocks[a] for a in range(env.get_num_agents())}

    return obs, rewards, done, info, rewards_shaped, deadlocks, new_shortest_path


def custom_observations(env, agent, agent_obs, deadlocks):
    # Agent position normalized
    if env.agents[agent].position is None:
        pos_a_x = env.agents[agent].initial_position[0] / env.width
        pos_a_y = env.agents[agent].initial_position[1] / env.height
        a_direction = env.agents[agent].initial_direction / 4
    else:
        pos_a_x = env.agents[agent].position[0] / env.width
        pos_a_y = env.agents[agent].position[1] / env.height
        a_direction = env.agents[agent].direction / 4

    # Add current position and target to observations
    agent_obs[agent] = np.append(agent_obs[agent], [pos_a_x, pos_a_y, a_direction])
    agent_obs[agent] = np.append(agent_obs[agent], [env.agents[agent].target[0] / env.width,
                                                    env.agents[agent].target[1] / env.height])
    if deadlocks[agent]:
        agent_obs[agent] = np.append(agent_obs[agent], [1])
    else:
        agent_obs[agent] = np.append(agent_obs[agent], [0])
    return agent_obs[agent]


def train_multiple_agents(env_params, train_params):
    # Environment parameters
    x_dim = env_params.x_dim
    y_dim = env_params.y_dim
    n_cities = env_params.n_cities
    seed = env_params.seed

    # Observation parameters
    observation_tree_depth = env_params.observation_tree_depth
    observation_radius = env_params.observation_radius
    observation_max_path_depth = env_params.observation_max_path_depth

    # Custom observations&rewards
    custom_observations = env_params.custom_observations
    stop_penalty = env_params.stop_penalty
    invalid_action_penalty = env_params.invalid_action_penalty
    done_bonus = env_params.done_bonus
    deadlock_penalty = env_params.deadlock_penalty
    shortest_path_penalty_coefficient = env_params.shortest_path_penalty_coefficient

    # Training setup parameters
    n_episodes = train_params.n_episodes
    checkpoint_interval = train_params.checkpoint_interval
    horizon = train_params.horizon

    # Set the seeds
    random.seed(seed)
    np.random.seed(seed)
    torch.manual_seed(seed)

    # Observation builder
    predictor = ShortestPathPredictorForRailEnv(observation_max_path_depth)
    tree_observation = TreeObsForRailEnv(max_depth=observation_tree_depth, predictor=predictor)

    # Setup the environment
    env = RailEnv(
        width=x_dim,
        height=y_dim,
        rail_generator=sparse_rail_generator(
            max_num_cities=n_cities,
            grid_mode=False,
            max_rails_between_cities=env_params.max_rails_between_cities,
            max_rails_in_city=env_params.max_rails_in_city,
            seed=seed
        ),
        schedule_generator=sparse_schedule_generator(env_params.speed_profiles),
        number_of_agents=env_params.n_agents,
        malfunction_generator_and_process_data=malfunction_from_params(env_params.malfunction_parameters),
        obs_builder_object=tree_observation,
        random_seed=seed
    )

    env.reset(regenerate_schedule=True, regenerate_rail=True)

    # Calculate the state size given the depth of the tree observation and the number of features
    n_features_per_node = env.obs_builder.observation_dim
    n_nodes = sum([np.power(4, i) for i in range(observation_tree_depth + 1)])

    # State size depends on features per nodes in observations, custom observations and + 1 (agent id of PS-PPO)
    state_size = n_features_per_node * n_nodes + custom_observations * 6 + 1

    # The action space of flatland is 5 discrete actions
    action_size = env.action_space[0]

    # Max number of steps per episode
    # This is the official formula used during evaluations
    # See details in flatland.envs.schedule_generators.sparse_schedule_generator
    max_steps = int(4 * 2 * (env.height + env.width + (env.get_num_agents() / n_cities)))

    memory = Memory(env.get_num_agents())

    ppo = PsPPO(state_size,
                action_size,
                train_params)

    skip_cells = [int("1000000000100000", 2),
                  RailEnvTransitions().rotate_transition(int("1000000000100000", 2), 90),
                  int("0001001000000000", 2),
                  RailEnvTransitions().rotate_transition(int("0001001000000000", 2), 90),
                  RailEnvTransitions().rotate_transition(int("0001001000000000", 2), 180),
                  RailEnvTransitions().rotate_transition(int("0001001000000000", 2), 270)]

    # TensorBoard writer
    writer = SummaryWriter("./tensorflow/logdir")
    writer.add_hparams(vars(train_params), {})
    # Remove attributes not printable by Tensorboard
    board_env_params = vars(env_params)
    del board_env_params["speed_profiles"]
    del board_env_params["malfunction_parameters"]
    writer.add_hparams(board_env_params, {})

########################################################################################################################
    # Training starts
    training_timer = Timer()
    training_timer.start()

    print("\nTraining {} trains on {}x{} grid for {} episodes. Update every {} timesteps.\n"
          .format(env.get_num_agents(), x_dim, y_dim, n_episodes, horizon))

    # Variables to compute statistics
    action_count = [0] * action_size
    smoothed_normalized_score = -1.0
    smoothed_completion = 0.0
    smoothed_deadlocks = 1.0
    # Evaluation statics
    smoothed_eval_normalized_score = -1.0
    smoothed_eval_completion = 0.0

    for episode in range(1, n_episodes + 1):
        # Timers
        step_timer = Timer()
        reset_timer = Timer()
        learn_timer = Timer()
        preproc_timer = Timer()

        # Reset environment
        reset_timer.start()
        obs, info = env.reset(regenerate_rail=True, regenerate_schedule=True)
        reset_timer.end()

        # Setup renderer
        if train_params.render:
            env_renderer = RenderTool(env, gl="PGL")
        else:
            env_renderer = None
        if train_params.render:
            env_renderer.set_new_rail()

        # Score of the episode as a sum of scores of each step for statistics
        score = 0

        # Observation related information
        agent_obs = [None] * env.get_num_agents()
        deadlocks = [False for _ in range(env.get_num_agents())]
        shortest_path = [obs.get(a)[6] if obs.get(a) is not None else 0 for a in range(env.get_num_agents())]

        # Run episode
        for step in range(max_steps):
            # Action counter used for statistics
            action_dict = dict()

            # Set used to track agents that didn't skipped the action
            agents_in_action = set()

            # Mask initialization
            action_mask = [[1 * (0 if action == 0 and not train_params.allow_no_op else 1)
                            for action in range(action_size)] for _ in range(env.get_num_agents())]

            # Collect and preprocess observations and fill action dictionary
            for agent in env.get_agent_handles():
                """
                Agents always enter in the if at least once in the episode so there is no further controls.
                When obs is absent because the agent has reached its final goal the observation remains the same.
                """
                if obs[agent]:
                    preproc_timer.start()
                    agent_obs[agent] = normalize_observation(obs[agent], observation_tree_depth,
                                                             observation_radius=observation_radius)
                    if custom_observations:
                        agent_obs[agent] = custom_observations(env, agent, agent_obs, deadlocks)

                    # Action mask modification only if action masking is True
                    if train_params.action_masking:
                        for action in range(action_size):
                            if env.agents[agent].status != RailAgentStatus.READY_TO_DEPART:
                                _, cell_valid, _, _, transition_valid = env._check_action_on_agent(
                                    RailEnvActions(action),
                                    env.agents[agent])
                                if not all([cell_valid, transition_valid]):
                                    action_mask[agent][action] = 0

                    preproc_timer.end()

                # Fill action dict
                # If an agent is in deadlock leave him learn
                if deadlocks[agent]:
                    action_dict[agent] = \
                        ppo.policy_old.act(np.append(agent_obs[agent], [agent]), memory, action_mask[agent],
                                           action=torch.tensor(int(RailEnvActions.DO_NOTHING)).to(device))
                    agents_in_action.add(agent)
                # If can skip
                elif train_params.action_skipping \
                        and env.agents[agent].position is not None and env.rail.get_full_transitions(
                    env.agents[agent].position[0], env.agents[agent].position[1]) in skip_cells:
                    # We always insert in memory the last time step
                    if step == max_steps - 1:
                        action_dict[agent] = \
                            ppo.policy_old.act(np.append(agent_obs[agent], [agent]), memory, action_mask[agent],
                                               action=torch.tensor(int(RailEnvActions.MOVE_FORWARD)).to(device))
                        agents_in_action.add(agent)
                    # Otherwise skip
                    else:
                        action_dict[agent] = int(RailEnvActions.MOVE_FORWARD)
                # Else
                elif info["status"][agent] in [RailAgentStatus.DONE, RailAgentStatus.DONE_REMOVED]:
                    action_dict[agent] = \
                        ppo.policy_old.act(np.append(agent_obs[agent], [agent]), memory, action_mask[agent],
                                           action=torch.tensor(int(RailEnvActions.DO_NOTHING)).to(device))
                    agents_in_action.add(agent)
                else:
                    action_dict[agent] = \
                        ppo.policy_old.act(np.append(agent_obs[agent], [agent]), memory, action_mask[agent])
                    agents_in_action.add(agent)

            # Update statistics
            for a in list(action_dict.values()):
                action_count[a] += 1

            # Environment step
            step_timer.start()
            obs, rewards, done, info, rewards_shaped, new_deadlocks, new_shortest_path = \
                step_shaping(env, action_dict, deadlocks, shortest_path, action_mask, invalid_action_penalty,
                             stop_penalty, deadlock_penalty, shortest_path_penalty_coefficient, done_bonus)
            step_timer.end()

            # Update deadlocks
            deadlocks = new_deadlocks
            # Update old shortest path with the new one
            shortest_path = new_shortest_path
            # Update score and compute total rewards equal to each agent
            score += np.sum(list(rewards.values()))
            total_timestep_reward_shaped = np.sum(list(rewards_shaped.values()))

            # Update dones and rewards for each agent that performed act()
            for a in agents_in_action:
                memory.rewards[a].append(total_timestep_reward_shaped)
                memory.dones[a].append(done["__all__"])

                # Set dones to True when the episode is finished because the maximum number of steps has been reached
                if step == max_steps - 1:
                    memory.dones[a][-1] = True

            for a in range(env.get_num_agents()):
                # Update if agent's horizon has been reached
                if len(memory.states[a]) % (horizon + 1) == 0:
                    learn_timer.start()
                    ppo.update(memory, a)
                    learn_timer.end()

                    """
                    Leave last memory unit because the batch includes an additional step which has not been considered 
                    in the current trajectory (it has been inserted to compute the advantage) but must be considered in 
                    the next trajectory or will be lost.
                    """
                    memory.clear_memory_except_last(a)

            if train_params.render:
                env_renderer.render_env(
                    show=True,
                    frames=False,
                    show_observations=False,
                    show_predictions=False
                )

        # Collection information about training
        tasks_finished = sum(info["status"][a] in [RailAgentStatus.DONE, RailAgentStatus.DONE_REMOVED]
                             for a in env.get_agent_handles())
        completion = tasks_finished / max(1, env.get_num_agents())
        deadlocks_percentage = sum(deadlocks) / env.get_num_agents()
        normalized_score = score / (max_steps * env.get_num_agents())
        action_probs = action_count / np.sum(action_count)
        action_count = [1] * action_size

        # Smoothed values for terminal display and for more stable hyper-parameter tuning
        smoothing = 0.99
        smoothed_normalized_score = smoothed_normalized_score * smoothing + normalized_score * (1.0 - smoothing)
        smoothed_completion = smoothed_completion * smoothing + completion * (1.0 - smoothing)
        smoothed_deadlocks = smoothed_deadlocks * smoothing + deadlocks_percentage * (1.0 - smoothing)

        # Save checkpoints
        if episode % checkpoint_interval == 0:
            if train_params.load_model_path is not None:
                print("..saving model..")
                ppo.policy.save(train_params.load_model_path)
        # Rendering
        if train_params.render:
            env_renderer.close_window()

        print(
            "\rEpisode {}"
            "\tScore: {:.3f}"
            " Avg: {:.3f}"
            "\tDone: {:.2f}%"
            " Avg: {:.2f}%"
            "\tDeads: {:.2f}%"
            " Avg: {:.2f}%"
            "\tAction Probs: {}".format(
                episode,
                normalized_score,
                smoothed_normalized_score,
                100 * completion,
                100 * smoothed_completion,
                100 * deadlocks_percentage,
                100 * smoothed_deadlocks,
                format_action_prob(action_probs)
            ), end=" ")

        # Evaluation
        if episode % train_params.checkpoint_interval == 0:
            with torch.no_grad():
                scores, completions = eval_policy(env, action_size, ppo, train_params, env_params, skip_cells,
                                                                 1, max_steps)
            writer.add_scalar("evaluation/scores_min", np.min(scores), episode)
            writer.add_scalar("evaluation/scores_max", np.max(scores), episode)
            writer.add_scalar("evaluation/scores_mean", np.mean(scores), episode)
            writer.add_scalar("evaluation/scores_std", np.std(scores), episode)
            writer.add_histogram("evaluation/scores", np.array(scores), episode)
            writer.add_scalar("evaluation/completions_min", np.min(completions), episode)
            writer.add_scalar("evaluation/completions_max", np.max(completions), episode)
            writer.add_scalar("evaluation/completions_mean", np.mean(completions), episode)
            writer.add_scalar("evaluation/completions_std", np.std(completions), episode)
            writer.add_histogram("evaluation/completions", np.array(completions), episode)
            # writer.add_scalar("evaluation/nb_steps_min", np.min(nb_steps_eval), episode)
            # writer.add_scalar("evaluation/nb_steps_max", np.max(nb_steps_eval), episode)
            # writer.add_scalar("evaluation/nb_steps_mean", np.mean(nb_steps_eval), episode)
            # writer.add_scalar("evaluation/nb_steps_std", np.std(nb_steps_eval), episode)
            # writer.add_histogram("evaluation/nb_steps", np.array(nb_steps_eval), episode)
            smoothing = 0.9
            smoothed_eval_normalized_score = smoothed_eval_normalized_score * smoothing + np.mean(scores) * \
                                             (1.0 - smoothing)
            smoothed_eval_completion = smoothed_eval_completion * smoothing + np.mean(completions) * (1.0 - smoothing)
            writer.add_scalar("evaluation/smoothed_score", smoothed_eval_normalized_score, episode)
            writer.add_scalar("evaluation/smoothed_completion", smoothed_eval_completion, episode)
        # Save logs to Tensorboard
        writer.add_scalar("training/score", normalized_score, episode)
        writer.add_scalar("training/smoothed_score", smoothed_normalized_score, episode)
        writer.add_scalar("training/completion", np.mean(completion), episode)
        writer.add_scalar("training/smoothed_completion", np.mean(smoothed_completion), episode)
        # writer.add_scalar("training/nb_steps", step, episode)
        writer.add_histogram("actions/distribution", np.array(action_probs), episode)
        writer.add_scalar("actions/nothing", action_probs[RailEnvActions.DO_NOTHING], episode)
        writer.add_scalar("actions/left", action_probs[RailEnvActions.MOVE_LEFT], episode)
        writer.add_scalar("actions/forward", action_probs[RailEnvActions.MOVE_FORWARD], episode)
        writer.add_scalar("actions/right", action_probs[RailEnvActions.MOVE_RIGHT], episode)
        writer.add_scalar("actions/stop", action_probs[RailEnvActions.STOP_MOVING], episode)
        writer.add_scalar("training/loss", ppo.loss, episode)
        writer.add_scalar("timer/reset", reset_timer.get(), episode)
        writer.add_scalar("timer/step", step_timer.get(), episode)
        writer.add_scalar("timer/learn", learn_timer.get(), episode)
        writer.add_scalar("timer/preproc", preproc_timer.get(), episode)
        writer.add_scalar("timer/total", training_timer.get_current(), episode)

    training_timer.end()


def eval_policy(env, action_size, ppo, train_params, env_params, skip_cells, n_eval_episodes, max_steps):
    action_count = [1] * action_size
    scores = []
    completions = []
    deads = []

    for episode in range(1, n_eval_episodes + 1):

        # Reset environment
        obs, info = env.reset(regenerate_rail=True, regenerate_schedule=True)

        # Score of the episode as a sum of scores of each step for statistics
        score = 0.0

        # Observation related information
        agent_obs = [None] * env.get_num_agents()
        deadlocks = [False for _ in range(env.get_num_agents())]
        shortest_path = [obs.get(a)[6] if obs.get(a) is not None else 0 for a in range(env.get_num_agents())]

        # Run episode
        for step in range(max_steps):
            # Action counter used for statistics
            action_dict = dict()

            # Set used to track agents that didn't skipped the action
            agents_in_action = set()

            # Mask initialization
            action_mask = [[1 * (0 if action == 0 and not train_params.allow_no_op else 1)
                            for action in range(action_size)] for _ in range(env.get_num_agents())]

            # Collect and preprocess observations and fill action dictionary
            for agent in env.get_agent_handles():
                """
                Agents always enter in the if at least once in the episode so there is no further controls.
                When obs is absent because the agent has reached its final goal the observation remains the same.
                """
                if obs[agent]:
                    agent_obs[agent] = normalize_observation(obs[agent], env_params.observation_tree_depth,
                                                             observation_radius=env_params.observation_radius)

                    if env_params.custom_observations:
                        agent_obs[agent] = custom_observations(env, agent, agent_obs, deadlocks)

                # Action mask modification only if action masking is True
                if train_params.action_masking:
                    for action in range(action_size):
                        if env.agents[agent].status != RailAgentStatus.READY_TO_DEPART:
                            _, cell_valid, _, _, transition_valid = env._check_action_on_agent(
                                RailEnvActions(action),
                                env.agents[agent])
                            if not all([cell_valid, transition_valid]):
                                action_mask[agent][action] = RailEnvActions.DO_NOTHING
                if action_mask == [0, 0, 1, 0, 0]:
                    raise Exception("controllami")

                # Fill action dict
                # If an agent is in deadlock leave him learn
                if deadlocks[agent]:
                    action_dict[agent] = \
                        ppo.policy_old.act(np.append(agent_obs[agent], [agent]), None, action_mask[agent],
                                           action=torch.tensor(int(RailEnvActions.DO_NOTHING)).to(device))
                    agents_in_action.add(agent)
                # If can skip
                elif train_params.action_skipping \
                        and env.agents[agent].position is not None and env.rail.get_full_transitions(
                    env.agents[agent].position[0], env.agents[agent].position[1]) in skip_cells:
                    # We always insert in memory the last time step
                    if step == max_steps - 1:
                        action_dict[agent] = \
                            ppo.policy_old.act(np.append(agent_obs[agent], [agent]), None, action_mask[agent],
                                               action=torch.tensor(int(RailEnvActions.MOVE_FORWARD)).to(device))
                        agents_in_action.add(agent)
                    # Otherwise skip
                    else:
                        action_dict[agent] = int(RailEnvActions.MOVE_FORWARD)
                # Else
                elif info["status"][agent] in [RailAgentStatus.DONE, RailAgentStatus.DONE_REMOVED]:
                    action_dict[agent] = \
                        ppo.policy_old.act(np.append(agent_obs[agent], [agent]), None, action_mask[agent],
                                           action=torch.tensor(int(RailEnvActions.DO_NOTHING)).to(device))
                    agents_in_action.add(agent)
                else:
                    action_dict[agent] = \
                        ppo.policy_old.act(np.append(agent_obs[agent], [agent]), None, action_mask[agent])
                    agents_in_action.add(agent)

            # Update statistics
            for a in list(action_dict.values()):
                action_count[a] += 1

            # Environment step
            obs, rewards, done, info, _, new_deadlocks, _ = \
                step_shaping(env, action_dict, deadlocks, shortest_path, action_mask, env_params.invalid_action_penalty,
                             env_params.stop_penalty, env_params.deadlock_penalty,
                             env_params.shortest_path_penalty_coefficient,
                             env_params.done_bonus)

            # Update deadlocks
            deadlocks = new_deadlocks
            # Update score and compute total rewards equal to each agent
            score += np.sum(list(rewards.values()))

        normalized_score = score / (max_steps * env.get_num_agents())
        scores.append(normalized_score)

        tasks_finished = sum(done[idx] for idx in env.get_agent_handles())
        completion = tasks_finished / max(1, env.get_num_agents())
        completions.append(completion)

        deads.append(sum(deadlocks) / max(1, env.get_num_agents()))

    print("\t Eval: score {:.3f} done {:.1f} dead {:.1f}%".format(np.mean(scores), np.mean(completions) * 100.0,
                                                                  np.mean(deads) * 100.0))

    return scores, completions


def format_action_prob(action_probs):
    action_probs = np.round(action_probs, 3)
    actions = ["↻", "←", "↑", "→", "◼"]

    buffer = ""
    for action, action_prob in zip(actions, action_probs):
        buffer += action + " " + "{:.3f}".format(action_prob) + " "

    return buffer


myseed = 19

environment_parameters = {
<<<<<<< HEAD
    # small_v0 config
    "n_agents": 5,
=======
    "n_agents": 2,
>>>>>>> b30d19cf
    "x_dim": 35,
    "y_dim": 35,
    "n_cities": 2,
    "max_rails_between_cities": 2,
    "max_rails_in_city": 3,
    "seed": myseed,
    "observation_tree_depth": 5,
    "observation_radius": 35,
    "observation_max_path_depth": 30,
    # Malfunctions
    "malfunction_parameters": MalfunctionParameters(
        malfunction_rate=0.0,
        min_duration=15,
        max_duration=50),
    # Speeds
    "speed_profiles": {
        1.: 1.0,
        1. / 2.: 0.0,
        1. / 3.: 0.0,
        1. / 4.: 0.0},
    
    # ============================
    # Custom observations&rewards
    # ============================
    "custom_observations": False,

<<<<<<< HEAD
    "stop_penalty": -2.0,
    "invalid_action_penalty": -2.0,
    "deadlock_penalty": -5.0,
    "shortest_path_penalty_coefficient": 1.5,
    # 1.0 for skipping
    "done_bonus": 1.0,
=======
    "stop_penalty": 0.0,
    "invalid_action_penalty": 0.0,
    "deadlock_penalty": 0.0,
    "shortest_path_penalty_coefficient": 1.0,
    # 1.0 for skipping
    "done_bonus": 0.0,
>>>>>>> b30d19cf
}

training_parameters = {
    # ============================
    # Network architecture
    # ============================
    # Shared actor-critic layer
    # If shared is True then the considered sizes are taken from the critic
    "shared": False,
    # Policy network
<<<<<<< HEAD
    "critic_mlp_width": 1024,
    "critic_mlp_depth": 16,
    "last_critic_layer_scaling": 0.01,
    # Actor network
    "actor_mlp_width": 512,
    "actor_mlp_depth": 16,
    "last_actor_layer_scaling": 0.01,
=======
    "critic_mlp_width": 256,
    "critic_mlp_depth": 4,
    "last_critic_layer_scaling": 0.01,
    # Actor network
    "actor_mlp_width": 128,
    "actor_mlp_depth": 4,
    "last_actor_layer_scaling": 0.1,
>>>>>>> b30d19cf
    # Adam learning rate
    "learning_rate": 0.001,
    # Adam epsilon
    "adam_eps": 1e-5,
    # Activation
    "activation": "Tanh",
    "lmbda": 0.95,
    "entropy_coefficient": 0.1,
    # Called also baseline cost in shared setting (0.5)
    # (C54): {0.001, 0.1, 1.0, 10.0, 100.0}
    "value_loss_coefficient": 0.001,

    # ============================
    # Training setup
    # ============================
    "n_episodes": 2500,
    # 512, 1024, 2048, 4096
<<<<<<< HEAD
    "horizon": 1024,
=======
    "horizon": 512,
>>>>>>> b30d19cf
    "epochs": 4,
    # 64, 128, 256
    "batch_size": 64,

    # ============================
    # Normalization and clipping
    # ============================
    # Discount factor (0.95, 0.97, 0.99, 0.999)
    "discount_factor": 0.99,
    "max_grad_norm": 0.5,
    # PPO-style value clipping
    "eps_clip": 0.25,

    # ============================
    # Advantage estimation
    # ============================
    # gae or n-steps
    "advantage_estimator": "gae",
    # huber or mse
    "value_loss_function": "mse",

    # ============================
    # Optimization and rendering
    # ============================
    # Save and evaluate interval
    "checkpoint_interval": 10,
    "use_gpu": False,
<<<<<<< HEAD
    "num_threads": 1,
    "render": False,
=======
    "render": False,
    "save_model_path": "checkpoint.pt",
    "load_model_path": "checkpoint.pt",
    "tensorboard_path": "/log/",
>>>>>>> b30d19cf

    # ============================
    # Action Masking / Skipping
    # ============================
    "action_masking": True,
    "allow_no_op": False,
    "action_skipping": True
}

train_multiple_agents(Namespace(**environment_parameters), Namespace(**training_parameters))<|MERGE_RESOLUTION|>--- conflicted
+++ resolved
@@ -1084,17 +1084,15 @@
                     if env_params.custom_observations:
                         agent_obs[agent] = custom_observations(env, agent, agent_obs, deadlocks)
 
-                # Action mask modification only if action masking is True
-                if train_params.action_masking:
-                    for action in range(action_size):
-                        if env.agents[agent].status != RailAgentStatus.READY_TO_DEPART:
-                            _, cell_valid, _, _, transition_valid = env._check_action_on_agent(
-                                RailEnvActions(action),
-                                env.agents[agent])
-                            if not all([cell_valid, transition_valid]):
-                                action_mask[agent][action] = RailEnvActions.DO_NOTHING
-                if action_mask == [0, 0, 1, 0, 0]:
-                    raise Exception("controllami")
+                    # Action mask modification only if action masking is True
+                    if train_params.action_masking:
+                        for action in range(action_size):
+                            if env.agents[agent].status != RailAgentStatus.READY_TO_DEPART:
+                                _, cell_valid, _, _, transition_valid = env._check_action_on_agent(
+                                    RailEnvActions(action),
+                                    env.agents[agent])
+                                if not all([cell_valid, transition_valid]):
+                                    action_mask[agent][action] = RailEnvActions.DO_NOTHING
 
                 # Fill action dict
                 # If an agent is in deadlock leave him learn
@@ -1172,21 +1170,17 @@
 myseed = 19
 
 environment_parameters = {
-<<<<<<< HEAD
-    # small_v0 config
-    "n_agents": 5,
-=======
-    "n_agents": 2,
->>>>>>> b30d19cf
-    "x_dim": 35,
-    "y_dim": 35,
+
+    "n_agents": 1,
+    "x_dim": 40,
+    "y_dim": 40,
     "n_cities": 2,
-    "max_rails_between_cities": 2,
+    "max_rails_between_cities": 10,
     "max_rails_in_city": 3,
     "seed": myseed,
-    "observation_tree_depth": 5,
-    "observation_radius": 35,
-    "observation_max_path_depth": 30,
+    "observation_tree_depth": 10,
+    "observation_radius": 100,
+    "observation_max_path_depth": 100,
     # Malfunctions
     "malfunction_parameters": MalfunctionParameters(
         malfunction_rate=0.0,
@@ -1198,27 +1192,18 @@
         1. / 2.: 0.0,
         1. / 3.: 0.0,
         1. / 4.: 0.0},
-    
+
     # ============================
     # Custom observations&rewards
     # ============================
     "custom_observations": False,
 
-<<<<<<< HEAD
-    "stop_penalty": -2.0,
+    "stop_penalty": -5.0,
     "invalid_action_penalty": -2.0,
-    "deadlock_penalty": -5.0,
-    "shortest_path_penalty_coefficient": 1.5,
+    "deadlock_penalty": -10.0,
+    "shortest_path_penalty_coefficient": 5.0,
     # 1.0 for skipping
-    "done_bonus": 1.0,
-=======
-    "stop_penalty": 0.0,
-    "invalid_action_penalty": 0.0,
-    "deadlock_penalty": 0.0,
-    "shortest_path_penalty_coefficient": 1.0,
-    # 1.0 for skipping
-    "done_bonus": 0.0,
->>>>>>> b30d19cf
+    "done_bonus": 10.0,
 }
 
 training_parameters = {
@@ -1229,15 +1214,6 @@
     # If shared is True then the considered sizes are taken from the critic
     "shared": False,
     # Policy network
-<<<<<<< HEAD
-    "critic_mlp_width": 1024,
-    "critic_mlp_depth": 16,
-    "last_critic_layer_scaling": 0.01,
-    # Actor network
-    "actor_mlp_width": 512,
-    "actor_mlp_depth": 16,
-    "last_actor_layer_scaling": 0.01,
-=======
     "critic_mlp_width": 256,
     "critic_mlp_depth": 4,
     "last_critic_layer_scaling": 0.01,
@@ -1245,7 +1221,6 @@
     "actor_mlp_width": 128,
     "actor_mlp_depth": 4,
     "last_actor_layer_scaling": 0.1,
->>>>>>> b30d19cf
     # Adam learning rate
     "learning_rate": 0.001,
     # Adam epsilon
@@ -1253,7 +1228,7 @@
     # Activation
     "activation": "Tanh",
     "lmbda": 0.95,
-    "entropy_coefficient": 0.1,
+    "entropy_coefficient": 0.4,
     # Called also baseline cost in shared setting (0.5)
     # (C54): {0.001, 0.1, 1.0, 10.0, 100.0}
     "value_loss_coefficient": 0.001,
@@ -1263,11 +1238,8 @@
     # ============================
     "n_episodes": 2500,
     # 512, 1024, 2048, 4096
-<<<<<<< HEAD
-    "horizon": 1024,
-=======
+
     "horizon": 512,
->>>>>>> b30d19cf
     "epochs": 4,
     # 64, 128, 256
     "batch_size": 64,
@@ -1293,17 +1265,12 @@
     # Optimization and rendering
     # ============================
     # Save and evaluate interval
-    "checkpoint_interval": 10,
-    "use_gpu": False,
-<<<<<<< HEAD
-    "num_threads": 1,
-    "render": False,
-=======
-    "render": False,
+    "checkpoint_interval": 2500,
+    "use_gpu": True,
+    "render": True,
     "save_model_path": "checkpoint.pt",
     "load_model_path": "checkpoint.pt",
     "tensorboard_path": "/log/",
->>>>>>> b30d19cf
 
     # ============================
     # Action Masking / Skipping

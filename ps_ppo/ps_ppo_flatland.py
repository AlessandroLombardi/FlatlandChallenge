import numpy as np
import torch
import torch.nn as nn
from flatland.core.grid.rail_env_grid import RailEnvTransitions
from flatland.envs.agent_utils import RailAgentStatus
from torch.distributions import Categorical
from collections import OrderedDict

from torch.utils.tensorboard import SummaryWriter

device = torch.device("cuda:0" if torch.cuda.is_available() else "cpu")


class Memory:
    def __init__(self, num_agents):
        self.num_agents = num_agents
        self.actions = [[] for _ in range(num_agents)]
        self.states = [[] for _ in range(num_agents)]
        self.logs_of_action_prob = [[] for _ in range(num_agents)]
        self.masks = [[] for _ in range(num_agents)]
        self.rewards = [[] for _ in range(num_agents)]
        self.dones = [[] for _ in range(num_agents)]

    def clear_memory(self):
        self.__init__(self.num_agents)

    def clear_memory_except_last(self, agent):
        self.actions[agent] = self.actions[agent][-1:]
        self.states[agent] = self.states[agent][-1:]
        self.logs_of_action_prob[agent] = self.logs_of_action_prob[agent][-1:]
        self.masks[agent] = self.masks[agent][-1:]
        self.rewards[agent] = self.rewards[agent][-1:]
        self.dones[agent] = self.dones[agent][-1:]


class ActorCritic(nn.Module):
    def __init__(self,
                 state_size,
                 action_size,
                 shared,
                 critic_mlp_width,
                 critic_mlp_depth,
                 last_critic_layer_scaling,
                 actor_mlp_width,
                 actor_mlp_depth,
                 last_actor_layer_scaling,
                 activation):
        """
        :param state_size: The number of attributes of each state
        :param action_size: The number of available actions
        :param shared: The actor and critic hidden and first layers are shared
        :param critic_mlp_width: The number of nodes in the critic's hidden network
        :param critic_mlp_depth: The number of hidden layers + the input one of the critic's network
        :param last_critic_layer_scaling: The scale applied at initialization on the last critic network's layer
        :param actor_mlp_width: The number of nodes in the actor's hidden network
        :param actor_mlp_depth: The number of hidden layers + the input one of the actor's network
        :param last_actor_layer_scaling: The scale applied at initialization on the last actor network's layer
        :param activation: the activation function (ReLU, Tanh)
        """

        super(ActorCritic, self).__init__()
        self.state_size = state_size
        self.action_size = action_size
        self.activation = activation
        self.softmax = nn.Softmax(dim=-1)

        # Network creation
        critic_layers = self._build_network(False, critic_mlp_depth, critic_mlp_width)
        self.critic_network = nn.Sequential(critic_layers)
        if not shared:
            self.actor_network = nn.Sequential(self._build_network(True, actor_mlp_depth, actor_mlp_width))
        else:
            if critic_mlp_depth <= 1:
                raise Exception("Shared networks must have depth greater than 1")
            actor_layers = critic_layers.copy()
            actor_layers.popitem()
            actor_layers["actor_output_layer"] = nn.Linear(critic_mlp_width, action_size)
            self.actor_network = nn.Sequential(actor_layers)

        # Network orthogonal initialization
        def weights_init(m):
            if isinstance(m, nn.Linear):
                torch.nn.init.orthogonal_(m.weight, np.sqrt(2))
                torch.nn.init.zeros_(m.bias)

        self.critic_network.apply(weights_init)
        self.actor_network.apply(weights_init)

        # Last layer's weights rescaling
        with torch.no_grad():
            list(self.critic_network.children())[-1].weight.mul_(last_critic_layer_scaling)
            list(self.actor_network.children())[-1].weight.mul_(last_actor_layer_scaling)

    def _build_network(self, is_actor, nn_depth, nn_width):
        """
        Creates the network.
        Actor is not completed with the final softmax layer

        :param is_actor:
        :param nn_depth:
        :param nn_width:
        :return:
        """
        if nn_depth <= 0:
            raise Exception("Networks' depths must be greater than 0")

        network = OrderedDict()
        output_size = self.action_size if is_actor else 1
        nn_type = "actor" if is_actor else "critic"

        # First layer
        network["%s_input" % nn_type] = nn.Linear(self.state_size,
                                                  nn_width if nn_depth > 1 else output_size)
        # If it's not the last layer add the activation
        if nn_depth > 1:
            network["%s_input_activation(%s)" % (nn_type, self.activation)] = self._get_activation()

        # Add hidden and last layers
        for layer in range(1, nn_depth):
            layer_name = "%s_layer_%d" % (nn_type, layer)
            # Last layer
            if layer == nn_depth - 1:
                network[layer_name] = nn.Linear(nn_width, output_size)
            # Hidden layer
            else:
                network[layer_name] = nn.Linear(nn_width, nn_width)
                network[layer_name + ("_activation(%s)" % self.activation)] = self._get_activation()

        return network

    def _get_activation(self):
        if self.activation == "ReLU":
            return nn.ReLU()
        elif self.activation == "Tanh":
            return nn.Tanh()
        else:
            print(self.activation)
            raise Exception("The specified activation function don't exists or is not available")

    def act(self, state, memory, action_mask, action=None):
        """
        The method used by the agent as its own policy to obtain the action to perform in the given a state and update
        the memory.
        :param state: the observed state
        :param memory: the memory to update
        :param action_mask: a list of 0 and 1 where 0 indicates that the agent should be not sampled
        :param action: an action to perform decided by some external logic
        :return: the action to perform
        """

        # The agent name is appended at the state
        agent_id = int(state[-1])
        # Transform the state Numpy array to a Torch Tensor
        state = torch.from_numpy(state).float().to(device)
        action_logits = self.actor_network(state)

        action_mask = torch.tensor(action_mask, dtype=torch.bool).to(device)

        # Action masking, default values are True, False are present only if masking is enabled.
        # If No op is not allowed it is masked even if masking is not active
        action_logits = torch.where(action_mask, action_logits, torch.tensor(-1e+8).to(device))

        action_probs = self.softmax(action_logits)

        """
        From the paper: "The stochastic policy πθ can be represented by a categorical distribution when the actions of
        the agent are discrete and by a Gaussian distribution when the actions are continuous."
        """
        action_distribution = Categorical(action_probs)

        if action is None:
            action = action_distribution.sample()

        # Memory is updated
        memory.states[agent_id].append(state)
        memory.actions[agent_id].append(action)
        memory.logs_of_action_prob[agent_id].append(action_distribution.log_prob(action))
        memory.masks[agent_id].append(action_mask)

        return action.item()

    def evaluate(self, state, action, action_mask):
        """
        Evaluate the current policy obtaining useful information on the decided action's probability distribution.
        :param state: the observed state
        :param action: the performed action
        :param action_mask: a list of 0 and 1 where 0 indicates that the agent should be not sampled
        :return: the logarithm of action probability, the value predicted by the critic, the distribution entropy
        """

        action_logits = self.actor_network(state[:-1])

        # Action masking, default values are True, False are present only if masking is enabled.
        # If No op is not allowed it is masked even if masking is not active
        action_logits = torch.where(action_mask[:-1], action_logits, torch.tensor(-1e+8).to(device))

        action_probs = self.softmax(action_logits)

        action_distribution = Categorical(action_probs)

        return action_distribution.log_prob(action[:-1]), self.critic_network(state), action_distribution.entropy()


class PsPPO:
    def __init__(self,
                 state_size,
                 action_size,
                 shared,
                 critic_mlp_width,
                 critic_mlp_depth,
                 last_critic_layer_scaling,
                 actor_mlp_width,
                 actor_mlp_depth,
                 last_actor_layer_scaling,
                 learning_rate,
                 adam_eps,
                 activation,
                 discount_factor,
                 epochs,
                 batch_size,
                 eps_clip,
                 max_grad_norm,
                 lmbda,
                 advantage_estimator,
                 value_function_loss,
                 entropy_coefficient=None,
                 value_loss_coefficient=None):
        """
        :param state_size: The number of attributes of each state
        :param action_size: The number of available actions
        :param shared: The actor and critic hidden and first layers are shared
        :param critic_mlp_width: The number of nodes in the critic's hidden network
        :param critic_mlp_depth: The number of layers in the critic's network
        :param last_critic_layer_scaling: The scale applied at initialization on the last critic network's layer
        :param actor_mlp_width: The number of nodes in the actor's hidden network
        :param actor_mlp_depth: The number of layers in the actor's network
        :param last_actor_layer_scaling: The scale applied at initialization on the last actor network's layer
        :param learning_rate: The learning rate
        :param adam_eps: Adam optimizer epsilon value
        :param discount_factor: The discount factor
        :param epochs: The number of training epochs for each batch
        :param batch_size: The size of data batches used for each agent in the training loop
        :param eps_clip: The offset used in the minimum and maximum values of the clipping function
        :param max_grad_norm: max norm of the gradients used to clip values of policy and value nets at each update
        :param lmbda: Controls gae bias–variance trade-off
        :param advantage_estimator: The advantage estimation technique n-steps or gae (Generalized Advantage estimation)
        :param value_function_loss: The function used to compute the value loss mse of huber (L1 loss)
        :param entropy_coefficient: Coefficient multiplied by the entropy and used in the shared setting loss function
        :param value_loss_coefficient: Coefficient multiplied by the value loss and used in the loss function
        """

        self.shared = shared
        self.learning_rate = learning_rate
        self.discount_factor = discount_factor
        self.epochs = epochs
        self.batch_size = batch_size
        self.eps_clip = eps_clip
        self.max_grad_norm = max_grad_norm
        self.lmbda = lmbda
        self.value_loss_coefficient = value_loss_coefficient
        self.entropy_coefficient = entropy_coefficient

        if advantage_estimator == "gae":
            self.gae = True
        elif advantage_estimator == "n-steps":
            self.gae = False
        else:
            raise Exception("Advantage estimator not available")

        # The policy updated at each learning epoch
        self.policy = ActorCritic(state_size,
                                  action_size,
                                  shared,
                                  critic_mlp_width,
                                  critic_mlp_depth,
                                  last_critic_layer_scaling,
                                  actor_mlp_width,
                                  actor_mlp_depth,
                                  last_actor_layer_scaling,
                                  activation).to(device)

        self.optimizer = torch.optim.Adam(self.policy.parameters(), lr=learning_rate, eps=adam_eps)

        # The policy updated at the end of the training epochs where is used as the old policy.
        # It is used also to obtain trajectories.
        self.policy_old = ActorCritic(state_size,
                                      action_size,
                                      shared,
                                      critic_mlp_width,
                                      critic_mlp_depth,
                                      last_critic_layer_scaling,
                                      actor_mlp_width,
                                      actor_mlp_depth,
                                      last_actor_layer_scaling,
                                      activation).to(device)
        self.policy_old.load_state_dict(self.policy.state_dict())

        if value_function_loss == "mse":
            self.value_loss_function = nn.MSELoss()
        elif value_function_loss == "huber":
            self.value_loss_function = nn.SmoothL1Loss()
        else:
            raise Exception("The provided value loss function is not available!")

    def _get_advs(self, gae, rewards, dones, gamma, state_estimated_value, lmbda=None):
        """
        advantages = []
        import math

        for t in range(len(rewards)):
            if t == 0:
                adv = rewards[t] + gamma * state_estimated_value[t + 1] - state_estimated_value[t]
            else:
                adv = adv + math.pow(gamma, t) * rewards[t] +\
                      math.pow(gamma, t + 1) * state_estimated_value[t + 1] -\
                      math.pow(gamma, t) * state_estimated_value[t]
            advantages.append(adv * math.pow(lmbda, t))

        gae = (1 - lmbda) * torch.tensor(advantages, dtype=torch.float32).to(device)

        """

        if gae:
            assert len(rewards) + 1 == len(state_estimated_value)

            rewards = torch.tensor(rewards).to(device)
            gaes = torch.zeros_like(rewards)
            future_gae = torch.tensor(0.0, dtype=rewards.dtype).to(device)

            # to multiply with not_dones to handle episode boundary (last state has no V(s'))
            not_dones = 1 - torch.tensor(dones, dtype=torch.int).to(device)
            for t in reversed(range(len(rewards))):
                delta = rewards[t] + gamma * state_estimated_value[t + 1] * not_dones[t] - state_estimated_value[t]
                gaes[t] = future_gae = delta + gamma * lmbda * not_dones[t] * future_gae

            return gaes
        else:
            rewards = torch.tensor(rewards).to(device)
            returns = torch.zeros_like(rewards)
            future_ret = state_estimated_value[-1]

            not_dones = 1 - torch.tensor(dones, dtype=torch.int).to(device)
            for t in reversed(range(len(rewards))):
                returns[t] = future_ret = rewards[t] + gamma * future_ret * not_dones[t]

            return returns - state_estimated_value[:-1]

    def update(self, memory, a):

        """
        rewards = []
        discounted_reward = 0
        for reward, done in zip(reversed(memory.rewards), reversed(memory.dones)):
            if done:
                discounted_reward = 0
            discounted_reward = reward + (self.discount_factor * discounted_reward)
            rewards.append(discounted_reward)
        rewards = rewards[::-1]

        # Normalizing the rewards:
        rewards = torch.tensor(rewards, dtype=torch.float32).to(device)
        rewards = (rewards - rewards.mean()) / (rewards.std() + 1e-5)
        """
        # Save functions as objects outside to optimize code
        epochs = self.epochs
        batch_size = self.batch_size

        lmbda = self.lmbda
        discount_factor = self.discount_factor
        policy_evaluate = self.policy.evaluate
        get_advantages = self._get_advs
        gae = self.gae
        torch_clamp = torch.clamp
        torch_min = torch.min
        obj_eps = self.eps_clip
        torch_exp = torch.exp
        shared = self.shared
        ec = self.entropy_coefficient
        vlc = self.value_loss_coefficient
        value_loss_function = self.value_loss_function
        optimizer = self.optimizer

        _ = memory.rewards[a].pop()
        _ = memory.dones[a].pop()

        last_state = memory.states[a].pop()
        last_action = memory.actions[a].pop()
        last_mask = memory.masks[a].pop()
        _ = memory.logs_of_action_prob[a].pop()

        # Convert lists to tensors
        old_states = torch.stack(memory.states[a]).to(device).detach()
        old_actions = torch.stack(memory.actions[a]).to(device)
        old_masks = torch.stack(memory.masks[a]).to(device)
        old_logs_of_action_prob = torch.stack(memory.logs_of_action_prob[a]).to(device).detach()

        # Optimize policy
        for _ in range(epochs):
            for batch_start in range(0, len(old_states), batch_size):
                batch_end = batch_start + batch_size
                if batch_end >= len(old_states):
                    # Evaluating old actions and values
                    # print("Old_states: ", old_states[batch_start:batch_end].shape)
                    # print("Last_state: ", torch.unsqueeze(last_state, 0).shape)
                    # print("Action: ", old_actions[batch_start:batch_end].shape)
                    # print("Last action", torch.unsqueeze(last_action, 0).shape)
                    log_of_action_prob, state_estimated_value, dist_entropy = \
                        policy_evaluate(
                            torch.cat((old_states[batch_start:batch_end], torch.unsqueeze(last_state, 0))),
                            torch.cat((old_actions[batch_start:batch_end], torch.unsqueeze(last_action, 0))),
                            torch.cat((old_masks[batch_start:batch_end], torch.unsqueeze(last_mask, 0))))
                    # torch.cat((old_actions[batch_start:batch_end], torch.tensor(last_action).reshape(1, 1))))
                else:
                    # Evaluating old actions and values
                    # print("Old_states: ",old_states[batch_start:batch_end + 1].shape)
                    # print("Action: ", old_actions[batch_start:batch_end + 1].shape)
                    log_of_action_prob, state_estimated_value, dist_entropy = \
                        policy_evaluate(old_states[batch_start:batch_end + 1],
                                        old_actions[batch_start:batch_end + 1],
                                        old_masks[batch_start:batch_end + 1])

                # print(old_states[batch_start:batch_end])
                # print(old_actions[batch_start:batch_end])
                # print(old_logs_of_action_prob[batch_start:batch_end])
                # print(log_of_action_prob)
                # print(rewards[batch_start:batch_end])

                # Find the ratio (pi_theta / pi_theta__old)
                probs_ratio = torch_exp(
                    log_of_action_prob - old_logs_of_action_prob[batch_start:batch_end].detach())
                # Find the "Surrogate Loss"

                advantage = get_advantages(
                    gae,
                    memory.rewards[a][batch_start:batch_end],
                    memory.dones[a][batch_start:batch_end],
                    discount_factor,
                    state_estimated_value.detach(),
                    lmbda)

                # advantage = rewards[a][batch_start:batch_end] - state_estimated_value.detach()

                """
                print("estimated value\t " + str(torch.mean(state_estimated_value).item()))
                print("reward\t " + str(
                    torch.mean(torch.tensor(memory.rewards[a][batch_start:batch_end]).to(device)).item()))
                print("advantage\t " + str(torch.mean(advantage).item()))
                print("probsratio\t " + str(torch.mean(probs_ratio).item()))
                """

                # Advantage normalization
                advantage = (advantage - torch.mean(advantage)) / (torch.std(advantage) + 1e-10)

                # Surrogate losses
                unclipped_objective = probs_ratio * advantage
                clipped_objective = torch_clamp(probs_ratio, 1 - obj_eps, 1 + obj_eps) * advantage

<<<<<<< HEAD
                loss = -torch_min(unclipped_objective,
                                  clipped_objective) + vlc * value_loss_function(
                    state_estimated_value[:-1].squeeze(),
                    torch.tensor(memory.rewards[a][batch_start:batch_end], dtype=torch.float32).to(device))
                loss -= ec * torch.mean(dist_entropy)
=======
                # Policy loss
                policy_loss = -torch_min(unclipped_objective, clipped_objective).mean()

                # Value loss
                value_loss = value_loss_function(state_estimated_value[:-1].squeeze(),
                                                 torch.tensor(memory.rewards[a][batch_start:batch_end],
                                                              dtype=torch.float32).to(device))

                loss = policy_loss + vlc * value_loss - ec * dist_entropy.mean()
>>>>>>> 0e6754d2

                # Gradient descent
                optimizer.zero_grad()
                loss.backward(retain_graph=True)

                if self.max_grad_norm is not None:
                    torch.nn.utils.clip_grad_norm_(self.policy.parameters(), self.max_grad_norm)

                optimizer.step()

                # To show graph
                """
                from datetime import datetime
                from torchviz import make_dot
                now = datetime.now()
                make_dot(loss)).render("attached" + now.strftime("%H-%M-%S"), format="png")
                exit()
                """
        # Copy new weights into old policy:
        self.policy_old.load_state_dict(self.policy.state_dict())


########################################################################################################################
########################################################################################################################


from flatland.envs.observations import TreeObsForRailEnv


def max_lt(seq, val):
    """
    Return greatest item in seq for which item < val applies.
    None is returned if seq was empty or all items in seq were >= val.
    """
    max_item = 0
    idx = len(seq) - 1
    while idx >= 0:
        if val > seq[idx] >= 0 and seq[idx] > max_item:
            max_item = seq[idx]
        idx -= 1
    return max_item


def min_gt(seq, val):
    """
    Return smallest item in seq for which item > val applies.
    None is returned if seq was empty or all items in seq were >= val.
    """
    min_item = np.inf
    idx = len(seq) - 1
    while idx >= 0:
        if val <= seq[idx] < min_item:
            min_item = seq[idx]
        idx -= 1
    return min_item


def norm_obs_clip(obs, clip_min=-1, clip_max=1, fixed_radius=0, normalize_to_range=False):
    """
    This function returns the difference between min and max value of an observation
    :param obs: Observation that should be normalized
    :param clip_min: min value where observation will be clipped
    :param clip_max: max value where observation will be clipped
    :param fixed_radius:
    :param normalize_to_range:
    :return: returns normalized and clipped observation
    """
    if fixed_radius > 0:
        max_obs = fixed_radius
    else:
        max_obs = max(1, max_lt(obs, 1000)) + 1

    min_obs = 0  # min(max_obs, min_gt(obs, 0))
    if normalize_to_range:
        min_obs = min_gt(obs, 0)
    if min_obs > max_obs:
        min_obs = max_obs
    if max_obs == min_obs:
        return np.clip(np.array(obs) / max_obs, clip_min, clip_max)
    norm = np.abs(max_obs - min_obs)
    return np.clip((np.array(obs) - min_obs) / norm, clip_min, clip_max)


def _split_node_into_feature_groups(node: TreeObsForRailEnv.Node) -> (np.ndarray, np.ndarray, np.ndarray):
    data = np.zeros(6)
    distance = np.zeros(1)
    agent_data = np.zeros(4)

    data[0] = node.dist_own_target_encountered
    data[1] = node.dist_other_target_encountered
    data[2] = node.dist_other_agent_encountered
    data[3] = node.dist_potential_conflict
    data[4] = node.dist_unusable_switch
    data[5] = node.dist_to_next_branch

    distance[0] = node.dist_min_to_target

    agent_data[0] = node.num_agents_same_direction
    agent_data[1] = node.num_agents_opposite_direction
    agent_data[2] = node.num_agents_malfunctioning
    agent_data[3] = node.speed_min_fractional

    return data, distance, agent_data


def _split_subtree_into_feature_groups(node: TreeObsForRailEnv.Node, current_tree_depth: int, max_tree_depth: int) -> (
        np.ndarray, np.ndarray, np.ndarray):
    if node == -np.inf:
        remaining_depth = max_tree_depth - current_tree_depth
        # reference: https://stackoverflow.com/questions/515214/total-number-of-nodes-in-a-tree-data-structure
        num_remaining_nodes = int((4 ** (remaining_depth + 1) - 1) / (4 - 1))
        return [-np.inf] * num_remaining_nodes * 6, [-np.inf] * num_remaining_nodes, [-np.inf] * num_remaining_nodes * 4

    data, distance, agent_data = _split_node_into_feature_groups(node)

    if not node.childs:
        return data, distance, agent_data

    for direction in TreeObsForRailEnv.tree_explored_actions_char:
        sub_data, sub_distance, sub_agent_data = _split_subtree_into_feature_groups(
            node.childs[direction], current_tree_depth + 1, max_tree_depth)
        data = np.concatenate((data, sub_data))
        distance = np.concatenate((distance, sub_distance))
        agent_data = np.concatenate((agent_data, sub_agent_data))

    return data, distance, agent_data


def split_tree_into_feature_groups(tree: TreeObsForRailEnv.Node, max_tree_depth: int) -> (
        np.ndarray, np.ndarray, np.ndarray):
    """
    This function splits the tree into three difference arrays of values
    """
    data, distance, agent_data = _split_node_into_feature_groups(tree)

    for direction in TreeObsForRailEnv.tree_explored_actions_char:
        sub_data, sub_distance, sub_agent_data = _split_subtree_into_feature_groups(tree.childs[direction], 1,
                                                                                    max_tree_depth)
        data = np.concatenate((data, sub_data))
        distance = np.concatenate((distance, sub_distance))
        agent_data = np.concatenate((agent_data, sub_agent_data))

    return data, distance, agent_data


def normalize_observation(observation: TreeObsForRailEnv.Node, tree_depth: int, observation_radius=0):
    """
    This function normalizes the observation used by the RL algorithm
    """
    data, distance, agent_data = split_tree_into_feature_groups(observation, tree_depth)

    data = norm_obs_clip(data, fixed_radius=observation_radius)
    distance = norm_obs_clip(distance, normalize_to_range=True)
    agent_data = np.clip(agent_data, -1, 1)
    normalized_obs = np.concatenate((np.concatenate((data, distance)), agent_data))
    return normalized_obs


from timeit import default_timer


class Timer(object):
    def __init__(self):
        self.total_time = 0.0
        self.start_time = 0.0
        self.end_time = 0.0

    def start(self):
        self.start_time = default_timer()

    def end(self):
        self.total_time += default_timer() - self.start_time

    def get(self):
        return self.total_time

    def get_current(self):
        return default_timer() - self.start_time

    def reset(self):
        self.__init__()

    def __repr__(self):
        return self.get()


########################################################################################################################
########################################################################################################################

import random
from argparse import Namespace

from flatland.utils.rendertools import RenderTool
import numpy as np

from flatland.envs.rail_env import RailEnv, RailEnvActions
from flatland.envs.rail_generators import sparse_rail_generator
from flatland.envs.schedule_generators import sparse_schedule_generator
from flatland.envs.observations import TreeObsForRailEnv

from flatland.envs.malfunction_generators import malfunction_from_params, MalfunctionParameters
from flatland.envs.predictions import ShortestPathPredictorForRailEnv

try:
    import wandb

    wandb.init(sync_tensorboard=True)
except ImportError:
    print("Install wandb to log to Weights & Biases")

SUPPRESS_OUTPUT = False

if SUPPRESS_OUTPUT:
    # ugly hack to be able to run hyperparameters sweeps with w&b
    # they currently have a bug which prevents runs that output emojis to run :(
    def print(*args, **kwargs):
        pass


def check_feasible_transitions(pos_a1, transitions, env):
    if transitions[0] == 1:
        position_check = (pos_a1[0] - 1, pos_a1[1])
        if not (env.cell_free(position_check)):
            for a2 in range(env.get_num_agents()):
                if env.agents[a2].position == position_check:
                    return a2

    if transitions[1] == 1:
        position_check = (pos_a1[0], pos_a1[1] + 1)
        if not (env.cell_free(position_check)):
            for a2 in range(env.get_num_agents()):
                if env.agents[a2].position == position_check:
                    return a2

    if transitions[2] == 1:
        position_check = (pos_a1[0] + 1, pos_a1[1])
        if not (env.cell_free(position_check)):
            for a2 in range(env.get_num_agents()):
                if env.agents[a2].position == position_check:
                    return a2

    if transitions[3] == 1:
        position_check = (pos_a1[0], pos_a1[1] - 1)
        if not (env.cell_free(position_check)):
            for a2 in range(env.get_num_agents()):
                if env.agents[a2].position == position_check:
                    return a2

    return None


def check_next_pos(a1, env):
    if env.agents[a1].position is not None:
        pos_a1 = env.agents[a1].position
        dir_a1 = env.agents[a1].direction
    else:
        pos_a1 = env.agents[a1].initial_position
        dir_a1 = env.agents[a1].initial_direction

    # NORTH
    if dir_a1 == 0:
        if env.rail.get_transitions(pos_a1[0], pos_a1[1], dir_a1)[dir_a1] == 1:
            position_check = (pos_a1[0] - 1, pos_a1[1])
            if not (env.cell_free(position_check)):
                for a2 in range(env.get_num_agents()):
                    if env.agents[a2].position == position_check:
                        return a2
        else:
            return check_feasible_transitions(pos_a1, env.rail.get_transitions(pos_a1[0], pos_a1[1], dir_a1), env)

    # EAST
    if dir_a1 == 1:
        if env.rail.get_transitions(pos_a1[0], pos_a1[1], dir_a1)[dir_a1] == 1:
            position_check = (pos_a1[0], pos_a1[1] + 1)
            if not (env.cell_free(position_check)):
                for a2 in range(env.get_num_agents()):
                    if env.agents[a2].position == position_check:
                        return a2
        else:
            return check_feasible_transitions(pos_a1, env.rail.get_transitions(pos_a1[0], pos_a1[1], dir_a1), env)

    # SOUTH
    if dir_a1 == 2:
        if env.rail.get_transitions(pos_a1[0], pos_a1[1], dir_a1)[dir_a1] == 1:
            position_check = (pos_a1[0] + 1, pos_a1[1])
            if not (env.cell_free(position_check)):
                for a2 in range(env.get_num_agents()):
                    if env.agents[a2].position == position_check:
                        return a2
        else:
            return check_feasible_transitions(pos_a1, env.rail.get_transitions(pos_a1[0], pos_a1[1], dir_a1), env)

    # WEST
    if dir_a1 == 3:
        if env.rail.get_transitions(pos_a1[0], pos_a1[1], dir_a1)[dir_a1] == 1:
            position_check = (pos_a1[0], pos_a1[1] - 1)
            if not (env.cell_free(position_check)):
                for a2 in range(env.get_num_agents()):
                    if env.agents[a2].position == position_check:
                        return a2
        else:
            return check_feasible_transitions(pos_a1, env.rail.get_transitions(pos_a1[0], pos_a1[1], dir_a1), env)

    return None


def check_deadlocks(a1, deadlocks, env):
    a2 = check_next_pos(a1[-1], env)

    if a2 is None:
        return False
    if deadlocks[a2] or a2 in a1:
        return True
    a1.append(a2)
    deadlocks[a2] = check_deadlocks(a1, deadlocks, env)
    if deadlocks[a2]:
        return True
    del a1[-1]
    return False


def check_invalid_transitions(action_dict, action_mask, invalid_action_penalty):
    return {a: invalid_action_penalty if a in action_dict and mask[action_dict[a]] == 0 else 0 for a, mask in
            enumerate(action_mask)}


def check_stop_transition(action_dict, rewards, stop_penalty):
    return {a: stop_penalty if action_dict[a] == 4 else rewards[a] for a in range(len(action_dict))}


def step_shaping(env, action_dict, deadlocks, shortest_path, action_mask, invalid_action_penalty,
                 stop_penalty, deadlock_penalty, shortest_path_penalty_coefficient, done_bonus):

    invalid_rewards_shaped = check_invalid_transitions(action_dict, action_mask, invalid_action_penalty)
    stop_rewards_shaped = check_stop_transition(action_dict, invalid_rewards_shaped, stop_penalty)

    # Environment step
    obs, rewards, done, info = env.step(action_dict)

    agents = []
    for a in range(env.get_num_agents()):
        if not done[a]:
            agents.append(a)
            if not deadlocks[a]:
                deadlocks[a] = check_deadlocks(agents, deadlocks, env)
            if not (deadlocks[a]):
                del agents[-1]

    new_shortest_path = [obs.get(a)[6] if obs.get(a) is not None else 0 for a in range(env.get_num_agents())]

    new_rewards_shaped = {
        a: rewards[a] if stop_rewards_shaped[a] == 0 else rewards[a] + stop_rewards_shaped[a]
        for a in range(env.get_num_agents())}

    rewards_shaped_shortest_path = {a: shortest_path_penalty_coefficient * new_rewards_shaped[a]
    if shortest_path[a] < new_shortest_path[a] else new_rewards_shaped[a] for a in range(env.get_num_agents())}

    rewards_shaped_deadlocks = {a: deadlock_penalty if deadlocks[a] and deadlock_penalty != 0
    else rewards_shaped_shortest_path[a] for a in range(env.get_num_agents())}

    rewards_shaped = {a: done_bonus if done[a] else rewards_shaped_deadlocks[a] for a in range(env.get_num_agents())}

    return obs, rewards, done, info, rewards_shaped, deadlocks, new_shortest_path


def train_multiple_agents(env_params, train_params):
    # Environment parameters
    n_agents = env_params.n_agents
    x_dim = env_params.x_dim
    y_dim = env_params.y_dim
    n_cities = env_params.n_cities
    max_rails_between_cities = env_params.max_rails_between_cities
    max_rails_in_city = env_params.max_rails_in_city
    seed = env_params.seed

    # Observation parameters
    observation_tree_depth = env_params.observation_tree_depth
    observation_radius = env_params.observation_radius
    observation_max_path_depth = env_params.observation_max_path_depth

    # Custom observations&rewards
    custom_observations = env_params.custom_observations
    stop_penalty = env_params.stop_penalty
    invalid_action_penalty = env_params.invalid_action_penalty
    done_bonus = env_params.done_bonus
    deadlock_penalty = env_params.deadlock_penalty
    shortest_path_penalty_coefficient = env_params.shortest_path_penalty_coefficient

    # Training setup parameters
    n_episodes = train_params.n_episodes
    checkpoint_interval = train_params.checkpoint_interval
    horizon = train_params.horizon

    # Set the seeds
    random.seed(seed)
    np.random.seed(seed)
    torch.manual_seed(seed)

    # Break agents from time to time
    malfunction_parameters = MalfunctionParameters(
        malfunction_rate=1. / 10000,  # Rate of malfunctions
        min_duration=15,  # Minimal duration
        max_duration=50  # Max duration
    )

    # Observation builder
    predictor = ShortestPathPredictorForRailEnv(observation_max_path_depth)
    tree_observation = TreeObsForRailEnv(max_depth=observation_tree_depth, predictor=predictor)

    # Fraction of train which each speed
    speed_profiles = {
        # Fast passenger train
        1.: 1.0,
        # Fast freight train
        1. / 2.: 0.0,
        # Slow commuter train
        1. / 3.: 0.0,
        # Slow freight train
        1. / 4.: 0.0
    }

    # Setup the environment
    env = RailEnv(
        width=x_dim,
        height=y_dim,
        rail_generator=sparse_rail_generator(
            max_num_cities=n_cities,
            grid_mode=False,
            max_rails_between_cities=max_rails_between_cities,
            max_rails_in_city=max_rails_in_city,
            seed=seed
        ),
        schedule_generator=sparse_schedule_generator(speed_profiles),
        number_of_agents=n_agents,
        malfunction_generator_and_process_data=malfunction_from_params(malfunction_parameters),
        obs_builder_object=tree_observation,
        random_seed=seed
    )

    env.reset(regenerate_schedule=True, regenerate_rail=True)

    # Calculate the state size given the depth of the tree observation and the number of features
    n_features_per_node = env.obs_builder.observation_dim
    n_nodes = sum([np.power(4, i) for i in range(observation_tree_depth + 1)])
    state_size = n_features_per_node * n_nodes + custom_observations * 6

    # The action space of flatland is 5 discrete actions
    action_size = env.action_space[0]

    # Max number of steps per episode
    # This is the official formula used during evaluations
    # See details in flatland.envs.schedule_generators.sparse_schedule_generator
    max_steps = int(4 * 2 * (env.height + env.width + (n_agents / n_cities)))

    action_count = [0] * action_size
    smoothed_normalized_score = -1.0
    smoothed_completion = 0.0

    memory = Memory(n_agents)

    ppo = PsPPO(state_size + 1,
                action_size,
                train_params.shared,
                train_params.critic_mlp_width,
                train_params.critic_mlp_depth,
                train_params.last_critic_layer_scaling,
                train_params.actor_mlp_width,
                train_params.actor_mlp_depth,
                train_params.last_actor_layer_scaling,
                train_params.learning_rate,
                train_params.adam_eps,
                train_params.activation,
                train_params.discount_factor,
                train_params.epochs,
                train_params.batch_size,
                train_params.eps_clip,
                train_params.max_grad_norm,
                train_params.lmbda,
                train_params.advantage_estimator,
                train_params.value_loss_function,
                train_params.entropy_coefficient,
                train_params.value_loss_coefficient)

    # TensorBoard writer
    """
    writer = SummaryWriter()
    writer.add_hparams(vars(train_params), {})
    writer.add_hparams(vars(env_params), {})
    """

    training_timer = Timer()
    training_timer.start()

    print("\nTraining {} trains on {}x{} grid for {} episodes. Update every {} timesteps.\n"
          .format(env.get_num_agents(), x_dim, y_dim, n_episodes, horizon))

    path = "model.pt"

    skip_cells = [int("1000000000100000", 2),
                  RailEnvTransitions().rotate_transition(int("1000000000100000", 2), 90),
                  int("0001001000000000", 2),
                  RailEnvTransitions().rotate_transition(int("0001001000000000", 2), 90),
                  RailEnvTransitions().rotate_transition(int("0001001000000000", 2), 180),
                  RailEnvTransitions().rotate_transition(int("0001001000000000", 2), 270)]

    for episode in range(n_episodes + 1):

        # Timers
        step_timer = Timer()
        reset_timer = Timer()
        learn_timer = Timer()
        preproc_timer = Timer()

        agent_obs = [None] * env.get_num_agents()
        not_arrived_agents = set(range(n_agents))

        # Reset environment
        reset_timer.start()
        obs, info = env.reset(regenerate_rail=True, regenerate_schedule=True)
        reset_timer.end()

        # Setup renderer
        if train_params.render:
            env_renderer = RenderTool(env, gl="PGL")
        else:
            env_renderer = None

        if train_params.render:
            env_renderer.set_new_rail()

        score = 0

        deadlocks = [False for _ in range(env.get_num_agents())]
        shortest_path = [obs.get(a)[6] if obs.get(a) is not None else 0 for a in range(env.get_num_agents())]

        # Run episode
        for step in range(max_steps):

            action_mask = [[1 * (0 if action == 0 and not train_params.allow_no_op else 1)
                            for action in range(action_size)] for _ in not_arrived_agents]

            action_dict = dict()
            agents_in_action = set()

            # Collect and preprocess observations and fill action dictionary
            for agent in env.get_agent_handles():
                # Agents always enter here at least once so there is no further controls
                # When obs is absent the agent has arrived and the observation remains the same
                if obs[agent]:
                    preproc_timer.start()
                    agent_obs[agent] = normalize_observation(obs[agent], observation_tree_depth,
                                                             observation_radius=observation_radius)
                    if custom_observations:
                        if env.agents[agent].position is None:
                            pos_a_x = env.agents[agent].initial_position[0] / env.width
                            pos_a_y = env.agents[agent].initial_position[1] / env.height
                            a_direction = env.agents[agent].initial_direction / 4
                        else:
                            pos_a_x = env.agents[agent].position[0] / env.width
                            pos_a_y = env.agents[agent].position[1] / env.height
                            a_direction = env.agents[agent].direction / 4
                            """
                            rail_cell = env.rail.get_full_transitions(env.agents[agent].position[0],
                                                                      env.agents[agent].position[1])
                            print(rail_cell in skip_cells)
                            """

                        agent_obs[agent] = np.append(agent_obs[agent], [pos_a_x, pos_a_y, a_direction])
                        agent_obs[agent] = np.append(agent_obs[agent], [env.agents[agent].target[0] / env.width,
                                                                        env.agents[agent].target[1] / env.height])
                        if deadlocks[agent]:
                            agent_obs[agent] = np.append(agent_obs[agent], [1])
                        else:
                            agent_obs[agent] = np.append(agent_obs[agent], [0])

                    # Action mask modification only if action masking is True
                    if train_params.action_masking:
                        for action in range(action_size):
                            if env.agents[agent].status != RailAgentStatus.READY_TO_DEPART:
                                _, cell_valid, _, _, transition_valid = env._check_action_on_agent(
                                    RailEnvActions(action),
                                    env.agents[agent])
                                if not all([cell_valid, transition_valid]):
                                    action_mask[agent][action] = 0

                    preproc_timer.end()

                # Fill action dict
                # If an agent can skip the movement
                if deadlocks[agent] and custom_observations:
                    action_dict[agent] = \
                        ppo.policy_old.act(np.append(agent_obs[agent], [agent]), memory, action_mask[agent],
                                           action=torch.tensor(int(RailEnvActions.DO_NOTHING)).to(device))
                    agents_in_action.add(agent)
                elif train_params.action_skipping \
                        and env.agents[agent].position is not None and env.rail.get_full_transitions(
                    env.agents[agent].position[0], env.agents[agent].position[1]) in skip_cells:
                    # We always insert in memory the last time step
                    if step == max_steps - 1:
                        action_dict[agent] = \
                            ppo.policy_old.act(np.append(agent_obs[agent], [agent]), memory, action_mask[agent],
                                               action=torch.tensor(int(RailEnvActions.MOVE_FORWARD)).to(device))
                        agents_in_action.add(agent)
                    # Skip action
                    else:
                        action_dict[agent] = int(RailEnvActions.MOVE_FORWARD)
                # Else
                elif info["status"][agent] in [RailAgentStatus.DONE, RailAgentStatus.DONE_REMOVED]:
                    action_dict[agent] = \
                        ppo.policy_old.act(np.append(agent_obs[agent], [agent]), memory, action_mask[agent],
                                           action=torch.tensor(int(RailEnvActions.DO_NOTHING)).to(device))
                    agents_in_action.add(agent)
                else:
                    action_dict[agent] = \
                        ppo.policy_old.act(np.append(agent_obs[agent], [agent]), memory, action_mask[agent])
                    agents_in_action.add(agent)

            for a in list(action_dict.values()):
                action_count[a] += 1

            # Environment step
            """
            step_timer.start()
            obs, rewards, done, info = env.step(action_dict)
            step_timer.end()
            """
            step_timer.start()
            obs, rewards, done, info, rewards_shaped, new_deadlocks, new_shortest_path = \
                step_shaping(env, action_dict, deadlocks, shortest_path, action_mask, invalid_action_penalty,
                             stop_penalty, deadlock_penalty, shortest_path_penalty_coefficient, done_bonus)
            step_timer.end()

            # TODO update not_arrived
            # [not_arrived_agents.remove(a) if d and a != "__all__" else None for a, d in done.items()]

            deadlocks = new_deadlocks
            shortest_path = new_shortest_path

            total_timestep_reward = np.sum(list(rewards.values()))
            score += total_timestep_reward
            total_timestep_reward_shaped = np.sum(list(rewards_shaped.values()))

            # Update dones and rewards for each agent that performed act()
            for a in agents_in_action:
                memory.rewards[a].append(total_timestep_reward_shaped)
                memory.dones[a].append(done['__all__'])

                # Set dones to True when the episode is finished because the maximum number of steps has been reached
                if step == max_steps - 1:
                    memory.dones[a][-1] = True

            # For each agent
            for a in not_arrived_agents:
                # Update
                if len(memory.states[a]) % (horizon + 1) == 0:
                    learn_timer.start()
                    ppo.update(memory, a)
                    learn_timer.end()

                    """
                    Leave last memory unit because the batch includes an additional step which has not been considered 
                    in the current trajectory (it has been inserted to compute the advantage) but must be considered in 
                    the next trajectory or will be lost.
                    """
                    memory.clear_memory_except_last(a)

            if train_params.render:
                env_renderer.render_env(
                    show=True,
                    frames=False,
                    show_observations=False,
                    show_predictions=False
                )

        # Collection information about training
        tasks_finished = sum(info["status"][idx] == 2 or info["status"][idx] == 3 for idx in env.get_agent_handles())
        completion = tasks_finished / max(1, n_agents)
        normalized_score = score / (max_steps * n_agents)
        action_probs = action_count / np.sum(action_count)
        action_count = [1] * action_size

        # Smoothed values for terminal display and for more stable hyper-parameter tuning
        smoothing = 0.99
        smoothed_normalized_score = smoothed_normalized_score * smoothing + normalized_score * (1.0 - smoothing)
        smoothed_completion = smoothed_completion * smoothing + completion * (1.0 - smoothing)

        # Print logs
        if episode % checkpoint_interval == 0:
            # TODO: Save network params as checkpoints
            print("..saving model..")
            # torch.save(ppo.policy.state_dict(), path)
        if train_params.render:
            env_renderer.close_window()

        print(
            '\rEpisode {}'
            '\tScore: {:.3f}'
            ' Avg: {:.3f}'
            '\tDone: {:.2f}%'
            ' Avg: {:.2f}%'
            '\tAction Probs: {}'.format(
                episode,
                normalized_score,
                smoothed_normalized_score,
                100 * completion,
                100 * smoothed_completion,
                format_action_prob(action_probs)
            ), end=" ")

        # TODO: Consider possible eval
        """
        if episode % train_params.checkpoint_interval == 0:
            scores, completions, nb_steps_eval = eval_policy(env, policy, n_eval_episodes, max_steps)
            writer.add_scalar("evaluation/scores_min", np.min(scores), episode)
            writer.add_scalar("evaluation/scores_max", np.max(scores),episode)
            writer.add_scalar("evaluation/scores_mean", np.mean(scores), episode)
            writer.add_scalar("evaluation/scores_std", np.std(scores), episode)
            writer.add_histogram("evaluation/scores", np.array(scores), episode)
            writer.add_scalar("evaluation/completions_min", np.min(completions), episode)
            writer.add_scalar("evaluation/completions_max", np.max(completions), episode)
            writer.add_scalar("evaluation/completions_mean", np.mean(completions), episode)
            writer.add_scalar("evaluation/completions_std", np.std(completions), episode)
            writer.add_histogram("evaluation/completions", np.array(completions), episode)
            writer.add_scalar("evaluation/nb_steps_min", np.min(nb_steps_eval), episode)
            writer.add_scalar("evaluation/nb_steps_max", np.max(nb_steps_eval), episode)
            writer.add_scalar("evaluation/nb_steps_mean", np.mean(nb_steps_eval), episode)
            writer.add_scalar("evaluation/nb_steps_std", np.std(nb_steps_eval), episode)
            writer.add_histogram("evaluation/nb_steps", np.array(nb_steps_eval), episode)
            smoothing = 0.9
            smoothed_eval_normalized_score = smoothed_eval_normalized_score * smoothing + np.mean(scores) * (1.0 - smoothing)
            smoothed_eval_completion = smoothed_eval_completion * smoothing + np.mean(completions) * (1.0 - smoothing)
            writer.add_scalar("evaluation/smoothed_score", smoothed_eval_normalized_score, episode)
            writer.add_scalar("evaluation/smoothed_completion", smoothed_eval_completion, episode)
        # Save logs to tensorboard
        writer.add_scalar("training/score", normalized_score, episode)
        writer.add_scalar("training/smoothed_score", smoothed_normalized_score, episode)
        writer.add_scalar("training/completion", np.mean(completion), episode)
        writer.add_scalar("training/smoothed_completion", np.mean(smoothed_completion), episode)
        writer.add_scalar("training/nb_steps", nb_steps, episode)
        writer.add_histogram("actions/distribution", np.array(actions_taken),episode)
        writer.add_scalar("actions/nothing", action_probs[RailEnvActions.DO_NOTHING], episode)
        writer.add_scalar("actions/left", action_probs[RailEnvActions.MOVE_LEFT], episode)
        writer.add_scalar("actions/forward", action_probs[RailEnvActions.MOVE_FORWARD], episode)
        writer.add_scalar("actions/right", action_probs[RailEnvActions.MOVE_RIGHT], episode)
        writer.add_scalar("actions/stop", action_probs[RailEnvActions.STOP_MOVING], episode)
        writer.add_scalar("training/epsilon", eps_start, episode)
        writer.add_scalar("training/buffer_size", len(policy.memory), episode)
        writer.add_scalar("training/loss", policy.loss, episode)
        writer.add_scalar("timer/reset", reset_timer.get(), episode)
        writer.add_scalar("timer/step", step_timer.get(), episode)
        writer.add_scalar("timer/learn", learn_timer.get(), episode)
        writer.add_scalar("timer/preproc", preproc_timer.get(), episode)
        writer.add_scalar("timer/total", training_timer.get_current(), episode)
        """


def format_action_prob(action_probs):
    action_probs = np.round(action_probs, 3)
    actions = ["↻", "←", "↑", "→", "◼"]

    buffer = ""
    for action, action_prob in zip(actions, action_probs):
        buffer += action + " " + "{:.3f}".format(action_prob) + " "

    return buffer


myseed = 19

environment_parameters = {
    # small_v0 config
    "n_agents": 5,
    "x_dim": 35,
    "y_dim": 35,
    "n_cities": 2,
    "max_rails_between_cities": 2,
    "max_rails_in_city": 3,

    "seed": myseed,
    "observation_tree_depth": 5,
    "observation_radius": 35,
    "observation_max_path_depth": 30,
    # ====================
    # Custom observations&rewards
    # ====================
    "custom_observations": False,

    "stop_penalty": -2.0,
    "invalid_action_penalty": -2.0,
    "deadlock_penalty": -5.0,
    "shortest_path_penalty_coefficient": 1.5,
    # 1.0 for skipping
    "done_bonus": 1.0,
}

training_parameters = {
    "random_seed": myseed,
    # ====================
    # Network architecture
    # ====================
    # Shared actor-critic layer
    # If shared is True then the considered sizes are taken from the critic
    "shared": True,
    # Policy network
    "critic_mlp_width": 1024,
    "critic_mlp_depth": 16,
    "last_critic_layer_scaling": 0.01,
    # Actor network
    "actor_mlp_width": 512,
    "actor_mlp_depth": 16,
    "last_actor_layer_scaling": 0.01,
    # Adam learning rate
    "learning_rate": 0.001,
    # Adam epsilon
    "adam_eps": 1e-5,
    # Activation
    "activation": "Tanh",
    "lmbda": 0.95,
    "entropy_coefficient": 0.1,
    # Called also baseline cost in shared setting (0.5)
    # (C54): {0.001, 0.1, 1.0, 10.0, 100.0}
    "value_loss_coefficient": 0.001,
    # ==============
    # Training setup
    # ==============
    "n_episodes": 2500,
    # 512, 1024, 2048, 4096
    "horizon": 1024,
    "epochs": 4,
    # Fixed trajectories, Shuffle trajectories, Shuffle transitions, Shuffle transitions (recompute advantages)
    # "batch_mode": None,
    # 64, 128, 256
    "batch_size": 64,

    # ==========================
    # Normalization and clipping
    # ==========================
    # Discount factor (0.95, 0.97, 0.99, 0.999)
    "discount_factor": 0.99,

    # ====================
    # Advantage estimation
    # ====================
    # PPO-style value clipping
    "eps_clip": 0.25,
    "max_grad_norm": 0.5,
    # gae, n-steps
    "advantage_estimator": "gae",
    # huber or mse
    "value_loss_function": "mse",

    # ==========================
    # Optimization and rendering
    # ==========================
    "checkpoint_interval": 100,
    "use_gpu": False,
    "num_threads": 1,
    "render": False,

    # ==========================
    # Action Masking / Skipping
    # ==========================
    "action_masking": True,
    "allow_no_op": False,
    "action_skipping": True
}

train_multiple_agents(Namespace(**environment_parameters), Namespace(**training_parameters))<|MERGE_RESOLUTION|>--- conflicted
+++ resolved
@@ -455,13 +455,6 @@
                 unclipped_objective = probs_ratio * advantage
                 clipped_objective = torch_clamp(probs_ratio, 1 - obj_eps, 1 + obj_eps) * advantage
 
-<<<<<<< HEAD
-                loss = -torch_min(unclipped_objective,
-                                  clipped_objective) + vlc * value_loss_function(
-                    state_estimated_value[:-1].squeeze(),
-                    torch.tensor(memory.rewards[a][batch_start:batch_end], dtype=torch.float32).to(device))
-                loss -= ec * torch.mean(dist_entropy)
-=======
                 # Policy loss
                 policy_loss = -torch_min(unclipped_objective, clipped_objective).mean()
 
@@ -471,7 +464,6 @@
                                                               dtype=torch.float32).to(device))
 
                 loss = policy_loss + vlc * value_loss - ec * dist_entropy.mean()
->>>>>>> 0e6754d2
 
                 # Gradient descent
                 optimizer.zero_grad()

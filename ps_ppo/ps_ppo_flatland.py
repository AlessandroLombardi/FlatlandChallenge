import os

import numpy as np
import torch
import torch.nn as nn
from flatland.envs.agent_utils import RailAgentStatus
from torch.distributions import Categorical
from collections import OrderedDict

from torch.utils.tensorboard import SummaryWriter

device = torch.device("cuda:0" if torch.cuda.is_available() else "cpu")


class Memory:
    """
    The class responsible of managing the collected experience.
    Experience is divided by type and each type is subdivided by the relative agent.
    """
    def __init__(self, num_agents):
        """
        Initialize experience.

        :param num_agents: Number of agents
        """
        self.num_agents = num_agents
        self.actions = [[] for _ in range(num_agents)]
        self.states = [[] for _ in range(num_agents)]
        self.logs_of_action_prob = [[] for _ in range(num_agents)]
        self.masks = [[] for _ in range(num_agents)]
        self.rewards = [[] for _ in range(num_agents)]
        self.dones = [[] for _ in range(num_agents)]

    def clear_memory(self):
        """
        Reset experience in its initial state
        :return:
        """
        self.__init__(self.num_agents)

    def clear_memory_except_last(self, agent):
        """
        Remove the experience of a specific agent preserving only the last step.
        :param agent: The agent
        :return:
        """
        self.actions[agent] = self.actions[agent][-1:]
        self.states[agent] = self.states[agent][-1:]
        self.logs_of_action_prob[agent] = self.logs_of_action_prob[agent][-1:]
        self.masks[agent] = self.masks[agent][-1:]
        self.rewards[agent] = self.rewards[agent][-1:]
        self.dones[agent] = self.dones[agent][-1:]


class PsPPOPolicy(nn.Module):
    """
    The policy of the PS-PPO algorithm.
    """
    def __init__(self,
                 state_size,
                 action_size,
                 train_params):
        """
        :param state_size: The number of attributes of each state
        :param action_size: The number of available actions
        :param train_params: Parameters to influence training
        """

        super(PsPPOPolicy, self).__init__()
        self.state_size = state_size
        self.action_size = action_size
        self.activation = train_params.activation
        self.softmax = nn.Softmax(dim=-1)

        # Network creation
        critic_layers = self._build_network(False, train_params.critic_mlp_depth, train_params.critic_mlp_width)
        self.critic_network = nn.Sequential(critic_layers)
        if not train_params.shared:
            self.actor_network = nn.Sequential(self._build_network(True, train_params.actor_mlp_depth,
                                                                   train_params.actor_mlp_width))
        else:
            if train_params.critic_mlp_depth <= 1:
                raise Exception("Shared networks must have depth greater than 1")
            actor_layers = critic_layers.copy()
            actor_layers.popitem()
            actor_layers["actor_output_layer"] = nn.Linear(train_params.critic_mlp_width, action_size)
            self.actor_network = nn.Sequential(actor_layers)

        # Network orthogonal initialization
        def weights_init(m):
            if isinstance(m, nn.Linear):
                torch.nn.init.orthogonal_(m.weight, np.sqrt(2))
                torch.nn.init.zeros_(m.bias)

        with torch.no_grad():
            self.critic_network.apply(weights_init)
            self.actor_network.apply(weights_init)

            # Last layer's weights rescaling
            list(self.critic_network.children())[-1].weight.mul_(train_params.last_critic_layer_scaling)
            list(self.actor_network.children())[-1].weight.mul_(train_params.last_actor_layer_scaling)

        # Load from file if available
        if train_params.load_model_path is not None:
            self.load(train_params.load_model_path)

    def _build_network(self, is_actor, nn_depth, nn_width):
        """
        Creates the network, including activation layers.
        The actor is not completed with the final softmax layer.

        :param is_actor: True if the resulting network will be used as the actor
        :param nn_depth: The number of layers included the first and last
        :param nn_width: The number of nodes in each hidden layer
        :return: an OrderedDict used to build the neural network
        """
        if nn_depth <= 0:
            raise Exception("Networks' depths must be greater than 0")

        network = OrderedDict()
        output_size = self.action_size if is_actor else 1
        nn_type = "actor" if is_actor else "critic"

        # First layer
        network["%s_input" % nn_type] = nn.Linear(self.state_size,
                                                  nn_width if nn_depth > 1 else output_size)
        # If it's not the last layer add the activation
        if nn_depth > 1:
            network["%s_input_activation(%s)" % (nn_type, self.activation)] = self._get_activation()

        # Add hidden and last layers
        for layer in range(1, nn_depth):
            layer_name = "%s_layer_%d" % (nn_type, layer)
            # Last layer
            if layer == nn_depth - 1:
                network[layer_name] = nn.Linear(nn_width, output_size)
            # Hidden layer
            else:
                network[layer_name] = nn.Linear(nn_width, nn_width)
                network[layer_name + ("_activation(%s)" % self.activation)] = self._get_activation()

        return network

    def _get_activation(self):
        if self.activation == "ReLU":
            return nn.ReLU()
        elif self.activation == "Tanh":
            return nn.Tanh()
        else:
            print(self.activation)
            raise Exception("The specified activation function don't exists or is not available")

    def act(self, state, memory, action_mask, action=None):
        """
        The method used by the agent as its own policy to obtain the action to perform in the given a state and update
        the memory.

        :param state: the observed state
        :param memory: the memory to update
        :param action_mask: a list of 0 and 1 where 0 indicates that the agent should be not sampled
        :param action: an action to perform decided by some external logic
        :return: the action to perform
        """

        # The agent name is appended at the state
        agent_id = int(state[-1])
        # Transform the state Numpy array to a Torch Tensor
        state = torch.from_numpy(state).float().to(device)
        action_logits = self.actor_network(state)

        action_mask = torch.tensor(action_mask, dtype=torch.bool).to(device)

        # Action masking, default values are True, False are present only if masking is enabled.
        # If No op is not allowed it is masked even if masking is not active
        action_logits = torch.where(action_mask, action_logits, torch.tensor(-1e+8).to(device))

        action_probs = self.softmax(action_logits)

        """
        From the paper: "The stochastic policy πθ can be represented by a categorical distribution when the actions of
        the agent are discrete and by a Gaussian distribution when the actions are continuous."
        """
        action_distribution = Categorical(action_probs)

        if action is None:
            action = action_distribution.sample()

        # Memory is updated
        if memory is not None:
            memory.states[agent_id].append(state)
            memory.actions[agent_id].append(action)
            memory.logs_of_action_prob[agent_id].append(action_distribution.log_prob(action))
            memory.masks[agent_id].append(action_mask)

        return action.item()

    def evaluate(self, state, action, action_mask):
        """
        Evaluate the current policy obtaining useful information on the decided action's probability distribution.

        :param state: the observed state
        :param action: the performed action
        :param action_mask: a list of 0 and 1 where 0 indicates that the agent should be not sampled
        :return: the logarithm of action probability, the value predicted by the critic, the distribution entropy
        """

        action_logits = self.actor_network(state[:-1])

        # Action masking, default values are True, False are present only if masking is enabled.
        # If No op is not allowed it is masked even if masking is not active
        action_logits = torch.where(action_mask[:-1], action_logits, torch.tensor(-1e+8).to(device))

        action_probs = self.softmax(action_logits)

        action_distribution = Categorical(action_probs)

        return action_distribution.log_prob(action[:-1]), self.critic_network(state), action_distribution.entropy()

    def save(self, path):
        torch.save(self.state_dict(), path)

    def load(self, path):
        if os.path.exists(path):
            self.load_state_dict(torch.load(path))
        else:
            print("Loading file failed. File not found.")


class PsPPO:
    """
    The class responsible of some logics of the algorithm especially of the loss computation and updating of the policy.
    """
    def __init__(self,
                 state_size,
                 action_size,
                 train_params):
        """
        :param state_size: The number of attributes of each state
        :param action_size: The number of available actions
        :param train_params: Parameters to influence training
        """

        self.shared = train_params.shared
        self.learning_rate = train_params.learning_rate
        self.discount_factor = train_params.discount_factor
        self.epochs = train_params.epochs
        self.batch_size = train_params.batch_size
        self.eps_clip = train_params.eps_clip
        self.max_grad_norm = train_params.max_grad_norm
        self.lmbda = train_params.lmbda
        self.value_loss_coefficient = train_params.value_loss_coefficient
        self.entropy_coefficient = train_params.entropy_coefficient
        self.loss = 0

        if train_params.advantage_estimator == "gae":
            self.gae = True
        elif train_params.advantage_estimator == "n-steps":
            self.gae = False
        else:
            raise Exception("Advantage estimator not available")

        # The policy updated at each learning epoch
        self.policy = PsPPOPolicy(state_size,
                                  action_size,
                                  train_params).to(device)

        self.optimizer = torch.optim.Adam(self.policy.parameters(), lr=train_params.learning_rate,
                                          eps=train_params.adam_eps)

        # The policy updated at the end of the training epochs where is used as the old policy.
        # It is used also to obtain trajectories.
        self.policy_old = PsPPOPolicy(state_size,
                                      action_size,
                                      train_params).to(device)
        self.policy_old.load_state_dict(self.policy.state_dict())

    def _get_advs(self, rewards, dones, state_estimated_value):
        rewards = torch.tensor(rewards).to(device)
        # to multiply with not_dones to handle episode boundary (last state has no V(s'))
        not_dones = 1 - torch.tensor(dones, dtype=torch.int).to(device)

        if self.gae:
            assert len(rewards) + 1 == len(state_estimated_value)

            gaes = torch.zeros_like(rewards)
            future_gae = torch.tensor(0.0, dtype=rewards.dtype).to(device)

            for t in reversed(range(len(rewards))):
                delta = rewards[t] + self.discount_factor * state_estimated_value[t + 1] * not_dones[t] - \
                        state_estimated_value[t]
                gaes[t] = future_gae = delta + self.discount_factor * self.lmbda * not_dones[t] * future_gae

            return gaes
        else:
            returns = torch.zeros_like(rewards)
            future_ret = state_estimated_value[-1]

            for t in reversed(range(len(rewards))):
                returns[t] = future_ret = rewards[t] + self.discount_factor * future_ret * not_dones[t]

            return returns - state_estimated_value[:-1]

    def update(self, memory, a):
        # Save functions as objects outside to optimize code
        epochs = self.epochs
        batch_size = self.batch_size

        policy_evaluate = self.policy.evaluate
        get_advantages = self._get_advs
        torch_clamp = torch.clamp
        torch_min = torch.min
        obj_eps = self.eps_clip
        torch_exp = torch.exp
        ec = self.entropy_coefficient
        vlc = self.value_loss_coefficient
        optimizer = self.optimizer

        _ = memory.rewards[a].pop()
        _ = memory.dones[a].pop()

        last_state = memory.states[a].pop()
        last_action = memory.actions[a].pop()
        last_mask = memory.masks[a].pop()
        _ = memory.logs_of_action_prob[a].pop()

        # Convert lists to tensors
        old_states = torch.stack(memory.states[a]).to(device).detach()
        old_actions = torch.stack(memory.actions[a]).to(device)
        old_masks = torch.stack(memory.masks[a]).to(device)
        old_logs_of_action_prob = torch.stack(memory.logs_of_action_prob[a]).to(device).detach()

        # Optimize policy
        for _ in range(epochs):
            for batch_start in range(0, len(old_states), batch_size):
                batch_end = batch_start + batch_size
                if batch_end >= len(old_states):
                    # Evaluating old actions and values
                    log_of_action_prob, state_estimated_value, dist_entropy = \
                        policy_evaluate(
                            torch.cat((old_states[batch_start:batch_end], torch.unsqueeze(last_state, 0))),
                            torch.cat((old_actions[batch_start:batch_end], torch.unsqueeze(last_action, 0))),
                            torch.cat((old_masks[batch_start:batch_end], torch.unsqueeze(last_mask, 0))))
                else:
                    # Evaluating old actions and values
                    log_of_action_prob, state_estimated_value, dist_entropy = \
                        policy_evaluate(old_states[batch_start:batch_end + 1],
                                        old_actions[batch_start:batch_end + 1],
                                        old_masks[batch_start:batch_end + 1])

                # Find the ratio (pi_theta / pi_theta__old)
                probs_ratio = torch_exp(
                    log_of_action_prob - old_logs_of_action_prob[batch_start:batch_end].detach())

                # Find the "Surrogate Loss"
                advantage = get_advantages(
                    memory.rewards[a][batch_start:batch_end],
                    memory.dones[a][batch_start:batch_end],
                    state_estimated_value.detach())

                # Advantage normalization
                advantage = (advantage - torch.mean(advantage)) / (torch.std(advantage) + 1e-10)

                # Surrogate losses
                unclipped_objective = probs_ratio * advantage
                clipped_objective = torch_clamp(probs_ratio, 1 - obj_eps, 1 + obj_eps) * advantage

                # Policy loss
                policy_loss = torch_min(unclipped_objective, clipped_objective).mean()

                # Value loss
                value_loss = 0.5 * (state_estimated_value[:-1].squeeze() -
                                    torch.tensor(memory.rewards[a][batch_start:batch_end],
                                                 dtype=torch.float32).to(device)).pow(2).mean()

                self.loss = -policy_loss + vlc * value_loss - ec * dist_entropy.mean()

                # Gradient descent
                optimizer.zero_grad()
                self.loss.backward(retain_graph=True)

                # Gradient clipping
                if self.max_grad_norm is not None:
                    torch.nn.utils.clip_grad_norm_(self.policy.parameters(), self.max_grad_norm)

                optimizer.step()

                # To show graph
                """
                from datetime import datetime
                from torchviz import make_dot
                now = datetime.now()
                make_dot(self.loss).render("attached" + now.strftime("%H-%M-%S"), format="png")
                exit()
                """

        # Copy new weights into old policy:
        self.policy_old.load_state_dict(self.policy.state_dict())


########################################################################################################################
########################################################################################################################


from flatland.envs.observations import TreeObsForRailEnv, GlobalObsForRailEnv


def max_lt(seq, val):
    """
    Return greatest item in seq for which item < val applies.
    None is returned if seq was empty or all items in seq were >= val.
    """
    max_item = 0
    idx = len(seq) - 1
    while idx >= 0:
        if val > seq[idx] >= 0 and seq[idx] > max_item:
            max_item = seq[idx]
        idx -= 1
    return max_item


def min_gt(seq, val):
    """
    Return smallest item in seq for which item > val applies.
    None is returned if seq was empty or all items in seq were >= val.
    """
    min_item = np.inf
    idx = len(seq) - 1
    while idx >= 0:
        if val <= seq[idx] < min_item:
            min_item = seq[idx]
        idx -= 1
    return min_item


def norm_obs_clip(obs, clip_min=-1, clip_max=1, fixed_radius=0, normalize_to_range=False):
    """
    This function returns the difference between min and max value of an observation
    :param obs: Observation that should be normalized
    :param clip_min: min value where observation will be clipped
    :param clip_max: max value where observation will be clipped
    :param fixed_radius:
    :param normalize_to_range:
    :return: returns normalized and clipped observation
    """
    if fixed_radius > 0:
        max_obs = fixed_radius
    else:
        max_obs = max(1, max_lt(obs, 1000)) + 1

    min_obs = 0  # min(max_obs, min_gt(obs, 0))
    if normalize_to_range:
        min_obs = min_gt(obs, 0)
    if min_obs > max_obs:
        min_obs = max_obs
    if max_obs == min_obs:
        return np.clip(np.array(obs) / max_obs, clip_min, clip_max)
    norm = np.abs(max_obs - min_obs)
    return np.clip((np.array(obs) - min_obs) / norm, clip_min, clip_max)


def _split_node_into_feature_groups(node: TreeObsForRailEnv.Node) -> (np.ndarray, np.ndarray, np.ndarray):
    data = np.zeros(6)
    distance = np.zeros(1)
    agent_data = np.zeros(4)

    data[0] = node.dist_own_target_encountered
    data[1] = node.dist_other_target_encountered
    data[2] = node.dist_other_agent_encountered
    data[3] = node.dist_potential_conflict
    data[4] = node.dist_unusable_switch
    data[5] = node.dist_to_next_branch

    distance[0] = node.dist_min_to_target

    agent_data[0] = node.num_agents_same_direction
    agent_data[1] = node.num_agents_opposite_direction
    agent_data[2] = node.num_agents_malfunctioning
    agent_data[3] = node.speed_min_fractional

    return data, distance, agent_data


def _split_subtree_into_feature_groups(node: TreeObsForRailEnv.Node, current_tree_depth: int, max_tree_depth: int) -> (
        np.ndarray, np.ndarray, np.ndarray):
    if node == -np.inf:
        remaining_depth = max_tree_depth - current_tree_depth
        # reference: https://stackoverflow.com/questions/515214/total-number-of-nodes-in-a-tree-data-structure
        num_remaining_nodes = int((4 ** (remaining_depth + 1) - 1) / (4 - 1))
        return [-np.inf] * num_remaining_nodes * 6, [-np.inf] * num_remaining_nodes, [-np.inf] * num_remaining_nodes * 4

    data, distance, agent_data = _split_node_into_feature_groups(node)

    if not node.childs:
        return data, distance, agent_data

    for direction in TreeObsForRailEnv.tree_explored_actions_char:
        sub_data, sub_distance, sub_agent_data = _split_subtree_into_feature_groups(
            node.childs[direction], current_tree_depth + 1, max_tree_depth)
        data = np.concatenate((data, sub_data))
        distance = np.concatenate((distance, sub_distance))
        agent_data = np.concatenate((agent_data, sub_agent_data))

    return data, distance, agent_data


def split_tree_into_feature_groups(tree: TreeObsForRailEnv.Node, max_tree_depth: int) -> (
        np.ndarray, np.ndarray, np.ndarray):
    """
    This function splits the tree into three difference arrays of values
    """
    data, distance, agent_data = _split_node_into_feature_groups(tree)

    for direction in TreeObsForRailEnv.tree_explored_actions_char:
        sub_data, sub_distance, sub_agent_data = _split_subtree_into_feature_groups(tree.childs[direction], 1,
                                                                                    max_tree_depth)
        data = np.concatenate((data, sub_data))
        distance = np.concatenate((distance, sub_distance))
        agent_data = np.concatenate((agent_data, sub_agent_data))

    return data, distance, agent_data


def normalize_observation(observation: TreeObsForRailEnv.Node, tree_depth: int, observation_radius=0):
    """
    This function normalizes the observation used by the RL algorithm
    """
    data, distance, agent_data = split_tree_into_feature_groups(observation, tree_depth)

    data = norm_obs_clip(data, clip_min=0, fixed_radius=observation_radius)
    distance = norm_obs_clip(distance, clip_min=0, normalize_to_range=True)
    agent_data = np.clip(agent_data, 0, 1)
    normalized_obs = np.concatenate((np.concatenate((data, distance)), agent_data))
    return normalized_obs


from timeit import default_timer


class Timer(object):
    def __init__(self):
        self.total_time = 0.0
        self.start_time = 0.0
        self.end_time = 0.0

    def start(self):
        self.start_time = default_timer()

    def end(self):
        self.total_time += default_timer() - self.start_time

    def get(self):
        return self.total_time

    def get_current(self):
        return default_timer() - self.start_time

    def reset(self):
        self.__init__()

    def __repr__(self):
        return self.get()


########################################################################################################################
########################################################################################################################

import random
from argparse import Namespace

from flatland.utils.rendertools import RenderTool
import numpy as np

from flatland.envs.rail_env import RailEnv, RailEnvActions
from flatland.envs.rail_generators import sparse_rail_generator
from flatland.envs.schedule_generators import sparse_schedule_generator
from flatland.envs.observations import TreeObsForRailEnv

from flatland.envs.malfunction_generators import malfunction_from_params, MalfunctionParameters
from flatland.envs.predictions import ShortestPathPredictorForRailEnv

from flatland.core.grid.grid4_utils import get_new_position


def find_decision_cells(env):
    switches = []
    switches_neighbors = []
    directions = list(range(4))
    for h in range(env.height):
        for w in range(env.width):
            pos = (h, w)
            is_switch = False
            # Check for switch counting the outgoing transition
            for orientation in directions:
                possible_transitions = env.rail.get_transitions(*pos, orientation)
                num_transitions = np.count_nonzero(possible_transitions)
                if num_transitions > 1:
                    switches.append(pos)
                    is_switch = True
                    break
            if is_switch:
                # Add all neighbouring rails, if pos is a switch
                for orientation in directions:
                    possible_transitions = env.rail.get_transitions(*pos, orientation)
                    for movement in directions:
                        if possible_transitions[movement]:
                            switches_neighbors.append(get_new_position(pos, movement))

    return set(switches).union(set(switches_neighbors))


def check_deadlocks(a1, deadlocks, directions, action_dict, env):
    a2 = None

    if env.agents[a1[-1]].position is not None:
        cell_free, new_cell_valid, _, new_position, transition_valid = \
            env._check_action_on_agent(action_dict[a1[-1]], env.agents[a1[-1]])

        if not cell_free and new_cell_valid and transition_valid:
            for a2_tmp in range(env.get_num_agents()):
                if env.agents[a2_tmp].position == new_position:
                    a2 = a2_tmp
                    break

    if a2 is None:
        return False
    if deadlocks[a2] or a2 in a1:
        return True
    a1.append(a2)
    deadlocks[a2] = check_deadlocks(a1, deadlocks, directions, action_dict, env)
    if deadlocks[a2]:
        return True
    del a1[-1]
    return False


def check_invalid_transitions(action_dict, action_mask, invalid_action_penalty):
    return {a: invalid_action_penalty if a in action_dict and mask[action_dict[a]] == 0 else 0 for a, mask in
            enumerate(action_mask)}


def check_stop_transition(action_dict, rewards, stop_penalty):
    return {a: stop_penalty if action_dict[a] == RailEnvActions.STOP_MOVING else rewards[a]
            for a in range(len(action_dict))}


def step_shaping(env, action_dict, deadlocks, shortest_path, action_mask, invalid_action_penalty,
                 stop_penalty, deadlock_penalty, shortest_path_penalty_coefficient, done_bonus):
    invalid_rewards_shaped = check_invalid_transitions(action_dict, action_mask, invalid_action_penalty)
    stop_rewards_shaped = check_stop_transition(action_dict, invalid_rewards_shaped, stop_penalty)

    # Environment step
    obs, rewards, done, info = env.step(action_dict)

    directions = [
        # North
        (-1, 0),
        # East
        (0, 1),
        # South
        (1, 0),
        # West
        (0, -1)]

    agents = []
    for a in range(env.get_num_agents()):
        if not done[a]:
            agents.append(a)
            if not deadlocks[a]:
                deadlocks[a] = check_deadlocks(agents, deadlocks, directions, action_dict, env)
            if not (deadlocks[a]):
                del agents[-1]

    new_shortest_path = [obs.get(a)[6] if obs.get(a) is not None else 0 for a in range(env.get_num_agents())]

    new_rewards_shaped = {
        a: rewards[a] if stop_rewards_shaped[a] == 0 else rewards[a] + stop_rewards_shaped[a]
        for a in range(env.get_num_agents())}

    rewards_shaped_shortest_path = {a: shortest_path_penalty_coefficient * new_rewards_shaped[a]
    if shortest_path[a] < new_shortest_path[a] else new_rewards_shaped[a] for a in range(env.get_num_agents())}

    rewards_shaped_deadlocks = {a: deadlock_penalty if deadlocks[a] and deadlock_penalty != 0
    else rewards_shaped_shortest_path[a] for a in range(env.get_num_agents())}

    # If done it always get the done_bonus
    rewards_shaped = {a: done_bonus if done[a] else rewards_shaped_deadlocks[a] for a in range(env.get_num_agents())}

    return obs, rewards, done, info, rewards_shaped, deadlocks, new_shortest_path

def custom_observation(env, handle, agent_obs, deadlocks, rail_obs):

<<<<<<< HEAD
    agent = env.agents[handle]
    if agent.status == RailAgentStatus.READY_TO_DEPART:
        agent_virtual_position = agent.initial_position
    elif agent.status == RailAgentStatus.ACTIVE:
        agent_virtual_position = agent.position
    elif agent.status == RailAgentStatus.DONE:
        agent_virtual_position = agent.target
=======
def get_custom_observations(env, agent, agent_obs, deadlocks):
    # Agent position normalized
    if env.agents[agent].position is None:
        pos_a_x = env.agents[agent].initial_position[0] / env.width
        pos_a_y = env.agents[agent].initial_position[1] / env.height
        a_direction = env.agents[agent].initial_direction / 4
>>>>>>> 3e71d6b8
    else:
        return None

    obs_targets = np.zeros((env.height, env.width, 2))
    obs_agents_state = np.zeros((env.height, env.width, 5)) - 1

    obs_agents_state[:, :, 4] = 0

    obs_agents_state[agent_virtual_position][0] = agent.direction
    obs_targets[agent.target][0] = 1

    for i in range(len(env.agents)):
        other_agent = env.agents[i]

        # ignore other agents not in the grid any more
        if other_agent.status == RailAgentStatus.DONE_REMOVED:
            continue

        obs_targets[other_agent.target][1] = 1

        # second to fourth channel only if in the grid
        if other_agent.position is not None:
            # second channel only for other agents
            if i != handle:
                obs_agents_state[other_agent.position][1] = other_agent.direction
            obs_agents_state[other_agent.position][2] = other_agent.malfunction_data['malfunction']
            obs_agents_state[other_agent.position][3] = other_agent.speed_data['speed']
        # fifth channel: all ready to depart on this position
        if other_agent.status == RailAgentStatus.READY_TO_DEPART:
            obs_agents_state[other_agent.initial_position][4] += 1

    agent_obs[handle] = np.append(agent_obs[handle], np.clip(obs_targets, 0, 1))
    agent_obs[handle] = np.append(agent_obs[handle], np.clip(obs_agents_state, 0, 1))
    agent_obs[handle] = np.append(agent_obs[handle], rail_obs)

    if deadlocks[handle]:
        agent_obs[handle] = np.append(agent_obs[handle], [1])
    else:
        agent_obs[handle] = np.append(agent_obs[handle], [0])

    return agent_obs[handle]


def reset_rail_obs(env):
    rail_obs = np.zeros((env.height, env.width, 16))
    for i in range(rail_obs.shape[0]):
        for j in range(rail_obs.shape[1]):
            bitlist = [int(digit) for digit in bin(env.rail.get_full_transitions(i, j))[2:]]
            bitlist = [0] * (16 - len(bitlist)) + bitlist
            rail_obs[i, j] = np.array(bitlist)

    return rail_obs


def train_multiple_agents(env_params, train_params):
    # Environment parameters
    x_dim = env_params.x_dim
    y_dim = env_params.y_dim
    n_cities = env_params.n_cities
    seed = env_params.seed

    # Observation parameters
    observation_tree_depth = env_params.observation_tree_depth
    observation_radius = env_params.observation_radius
    observation_max_path_depth = env_params.observation_max_path_depth

    # Custom observations&rewards
    custom_observations = env_params.custom_observations
    stop_penalty = env_params.stop_penalty
    invalid_action_penalty = env_params.invalid_action_penalty
    done_bonus = env_params.done_bonus
    deadlock_penalty = env_params.deadlock_penalty
    shortest_path_penalty_coefficient = env_params.shortest_path_penalty_coefficient

    # Training setup parameters
    n_episodes = train_params.n_episodes
    horizon = train_params.horizon

    # Set the seeds
    random.seed(seed)
    np.random.seed(seed)
    torch.manual_seed(seed)

    # Observation builder
    predictor = ShortestPathPredictorForRailEnv(observation_max_path_depth)
    tree_observation = TreeObsForRailEnv(max_depth=observation_tree_depth, predictor=predictor)

    # Setup the environment
    env = RailEnv(
        width=x_dim,
        height=y_dim,
        rail_generator=sparse_rail_generator(
            max_num_cities=n_cities,
            grid_mode=False,
            max_rails_between_cities=env_params.max_rails_between_cities,
            max_rails_in_city=env_params.max_rails_in_city,
            seed=seed
        ),
        schedule_generator=sparse_schedule_generator(env_params.speed_profiles),
        number_of_agents=env_params.n_agents,
        malfunction_generator_and_process_data=malfunction_from_params(env_params.malfunction_parameters),
        obs_builder_object=tree_observation,
        random_seed=seed
    )

    env.reset(regenerate_schedule=True, regenerate_rail=True)

    # Calculate the state size given the depth of the tree observation and the number of features
    n_features_per_node = env.obs_builder.observation_dim
    n_nodes = sum([np.power(4, i) for i in range(observation_tree_depth + 1)])

    # State size depends on features per nodes in observations, custom observations and + 1 (agent id of PS-PPO)
    #state_size = n_features_per_node * n_nodes + (custom_observations * (env.width * env.height * 16 + 8)) + 1
    state_size = n_features_per_node * n_nodes + (custom_observations * (env.width * env.height * 23 + 1)) + 1

    # The action space of flatland is 5 discrete actions
    action_size = env.action_space[0]

    # Max number of steps per episode
    # This is the official formula used during evaluations
    # See details in flatland.envs.schedule_generators.sparse_schedule_generator
    max_steps = int(4 * 2 * (env.height + env.width + (env.get_num_agents() / n_cities)))

    memory = Memory(env.get_num_agents())

    ppo = PsPPO(state_size,
                action_size,
                train_params)

    # TensorBoard writer
    writer = SummaryWriter(train_params.tensorboard_path)
    writer.add_hparams(vars(train_params), {})
    # Remove attributes not printable by Tensorboard
    board_env_params = vars(env_params)
    del board_env_params["speed_profiles"]
    del board_env_params["malfunction_parameters"]
    writer.add_hparams(board_env_params, {})

    ####################################################################################################################
    # Training starts
    training_timer = Timer()
    training_timer.start()

    print("\nTraining {} trains on {}x{} grid for {} episodes. Update every {} timesteps.\n"
          .format(env.get_num_agents(), x_dim, y_dim, n_episodes, horizon))

    # Variables to compute statistics
    action_count = [0] * action_size
    accumulated_normalized_score = []
    accumulated_completion = []
    accumulated_deadlocks = []
    # Evaluation statics
    accumulated_eval_normalized_score = []
    accumulated_eval_completion = []
    accumulated_eval_deads = []

    for episode in range(1, n_episodes + 1):
        # Timers
        step_timer = Timer()
        reset_timer = Timer()
        learn_timer = Timer()
        preproc_timer = Timer()

        if custom_observations:
            rail_obs = reset_rail_obs(env)

        # Reset environment
        reset_timer.start()
        obs, info = env.reset(regenerate_rail=True, regenerate_schedule=True)
        decision_cells = find_decision_cells(env)
        reset_timer.end()

        # Setup renderer
        if train_params.render:
            env_renderer = RenderTool(env, gl="PGL")
        else:
            env_renderer = None
        if train_params.render:
            env_renderer.set_new_rail()

        # Score of the episode as a sum of scores of each step for statistics
        score = 0

        # Observation related information
        agent_obs = [None] * env.get_num_agents()
        deadlocks = [False for _ in range(env.get_num_agents())]
        shortest_path = [obs.get(a)[6] if obs.get(a) is not None else 0 for a in range(env.get_num_agents())]

        # Run episode
        for step in range(max_steps):
            # Action counter used for statistics
            action_dict = dict()

            # Set used to track agents that didn't skipped the action
            agents_in_action = set()

            # Mask initialization
            action_mask = [[1 * (0 if action == 0 and not train_params.allow_no_op else 1)
                            for action in range(action_size)] for _ in range(env.get_num_agents())]

            # Collect and preprocess observations and fill action dictionary
            for agent in env.get_agent_handles():
                """
                Agents always enter in the if at least once in the episode so there is no further controls.
                When obs is absent because the agent has reached its final goal the observation remains the same.
                """
                preproc_timer.start()
                if obs[agent]:

                    agent_obs[agent] = normalize_observation(obs[agent], observation_tree_depth,
                                                             observation_radius=observation_radius)
                    if custom_observations:
<<<<<<< HEAD
                        agent_obs[agent] = custom_observation(env, agent, agent_obs, deadlocks, rail_obs)
=======
                        agent_obs[agent] = get_custom_observations(env, agent, agent_obs, deadlocks)
>>>>>>> 3e71d6b8

                    # Action mask modification only if action masking is True
                    if train_params.action_masking:
                        for action in range(action_size):
                            if env.agents[agent].status != RailAgentStatus.READY_TO_DEPART:
                                _, cell_valid, _, _, transition_valid = env._check_action_on_agent(
                                    RailEnvActions(action),
                                    env.agents[agent])
                                if not all([cell_valid, transition_valid]):
                                    action_mask[agent][action] = 0

                preproc_timer.end()

                # Fill action dict
                # If an agent is in deadlock leave him learn
                if deadlocks[agent]:
                    action_dict[agent] = \
                        ppo.policy_old.act(np.append(agent_obs[agent], [agent]), memory, action_mask[agent],
                                           action=torch.tensor(int(RailEnvActions.DO_NOTHING)).to(device))
                    agents_in_action.add(agent)
                # If can skip
                elif train_params.action_skipping \
                        and env.agents[agent].position is not None and env.rail.get_full_transitions(
                    env.agents[agent].position[0], env.agents[agent].position[1]) not in decision_cells:
                    # We always insert in memory the last time step
                    if step == max_steps - 1:
                        action_dict[agent] = \
                            ppo.policy_old.act(np.append(agent_obs[agent], [agent]), memory, action_mask[agent],
                                               action=torch.tensor(int(RailEnvActions.MOVE_FORWARD)).to(device))
                        agents_in_action.add(agent)
                    # Otherwise skip
                    else:
                        action_dict[agent] = int(RailEnvActions.MOVE_FORWARD)
                # Else
                elif info["status"][agent] in [RailAgentStatus.DONE, RailAgentStatus.DONE_REMOVED]:
                    action_dict[agent] = \
                        ppo.policy_old.act(np.append(agent_obs[agent], [agent]), memory, action_mask[agent],
                                           action=torch.tensor(int(RailEnvActions.DO_NOTHING)).to(device))
                    agents_in_action.add(agent)
                else:
                    action_dict[agent] = \
                        ppo.policy_old.act(np.append(agent_obs[agent], [agent]), memory, action_mask[agent])
                    agents_in_action.add(agent)

            # Update statistics
            for a in list(action_dict.values()):
                action_count[a] += 1

            # Environment step
            step_timer.start()
            obs, rewards, done, info, rewards_shaped, new_deadlocks, new_shortest_path = \
                step_shaping(env, action_dict, deadlocks, shortest_path, action_mask, invalid_action_penalty,
                             stop_penalty, deadlock_penalty, shortest_path_penalty_coefficient, done_bonus)
            step_timer.end()

            # Update deadlocks
            deadlocks = new_deadlocks

            # Update old shortest path with the new one
            shortest_path = new_shortest_path
            # Update score and compute total rewards equal to each agent
            score += np.sum(list(rewards.values()))
            total_timestep_reward_shaped = np.sum(list(rewards_shaped.values()))

            # Update dones and rewards for each agent that performed act()
            for a in agents_in_action:
                memory.rewards[a].append(total_timestep_reward_shaped)
                memory.dones[a].append(done["__all__"])

                # Set dones to True when the episode is finished because the maximum number of steps has been reached
                if step == max_steps - 1:
                    memory.dones[a][-1] = True

            for a in range(env.get_num_agents()):
                # Update if agent's horizon has been reached
                if len(memory.states[a]) % (horizon + 1) == 0:
                    learn_timer.start()
                    ppo.update(memory, a)
                    learn_timer.end()

                    """
                    Leave last memory unit because the batch includes an additional step which has not been considered 
                    in the current trajectory (it has been inserted to compute the advantage) but must be considered in 
                    the next trajectory or will be lost.
                    """
                    memory.clear_memory_except_last(a)

            if train_params.render:
                env_renderer.render_env(
                    show=True,
                    frames=False,
                    show_observations=False,
                    show_predictions=False
                )

<<<<<<< HEAD
        if episode % 50 == 0:
            print("checkpoint")
=======
            """
            if done["__all__"]:
                break
            """
>>>>>>> 3e71d6b8

        # Collection information about training
        normalized_score = score / (max_steps * env.get_num_agents())
        tasks_finished = sum(info["status"][a] in [RailAgentStatus.DONE, RailAgentStatus.DONE_REMOVED]
                             for a in env.get_agent_handles())
        completion_percentage = tasks_finished / max(1, env.get_num_agents())
        deadlocks_percentage = sum(deadlocks) / env.get_num_agents()
        action_probs = action_count / np.sum(action_count)
        action_count = [1] * action_size

        # Smoothed values for terminal display and for more stable hyper-parameter tuning
        accumulated_normalized_score.append(normalized_score)
        accumulated_completion.append(completion_percentage)
        accumulated_deadlocks.append(deadlocks_percentage)

        # Save checkpoints
        if train_params.checkpoint_interval is not None and episode % train_params.checkpoint_interval == 0:
            if train_params.save_model_path is not None:
                ppo.policy.save(train_params.save_model_path)
        # Rendering
        if train_params.render:
            env_renderer.close_window()

        print(
            "\rEpisode {}"
            "\tScore: {:.3f}"
            " Avg: {:.3f}"
            "\tDone: {:.2f}%"
            " Avg: {:.2f}%"
            "\tDeads: {:.2f}%"
            " Avg: {:.2f}%"
            "\tAction Probs: {}".format(
                episode,
                normalized_score,
                np.mean(accumulated_normalized_score),
                100 * completion_percentage,
                100 * np.mean(accumulated_completion),
                100 * deadlocks_percentage,
                100 * np.mean(accumulated_deadlocks),
                format_action_prob(action_probs)
            ), end=" ")

        # Evaluation
        if train_params.checkpoint_interval is not None and episode % train_params.checkpoint_interval == 0:
            with torch.no_grad():
                scores, completions, deads = eval_policy(env, action_size, ppo, train_params, env_params,
                                                         train_params.eval_episodes, max_steps)
            writer.add_scalar("evaluation/scores_min", np.min(scores), episode)
            writer.add_scalar("evaluation/scores_max", np.max(scores), episode)
            writer.add_scalar("evaluation/scores_mean", np.mean(scores), episode)
            writer.add_scalar("evaluation/scores_std", np.std(scores), episode)
            writer.add_histogram("evaluation/scores", np.array(scores), episode)
            writer.add_scalar("evaluation/completions_min", np.min(completions), episode)
            writer.add_scalar("evaluation/completions_max", np.max(completions), episode)
            writer.add_scalar("evaluation/completions_mean", np.mean(completions), episode)
            writer.add_scalar("evaluation/completions_std", np.std(completions), episode)
            writer.add_histogram("evaluation/completions", np.array(completions), episode)
            writer.add_scalar("evaluation/deadlocks_min", np.min(deads), episode)
            writer.add_scalar("evaluation/deadlocks_max", np.max(deads), episode)
            writer.add_scalar("evaluation/deadlocks_mean", np.mean(deads), episode)
            writer.add_scalar("evaluation/deadlocks_std", np.std(deads), episode)
            writer.add_histogram("evaluation/deadlocks", np.array(deads), episode)
            accumulated_eval_normalized_score.append(np.mean(scores))
            accumulated_eval_completion.append(np.mean(completions))
            accumulated_eval_deads.append(np.mean(deads))
            writer.add_scalar("evaluation/accumulated_score", np.mean(accumulated_eval_normalized_score), episode)
            writer.add_scalar("evaluation/accumulated_completion", np.mean(accumulated_eval_completion), episode)
            writer.add_scalar("evaluation/accumulated_deadlocks", np.mean(accumulated_eval_deads), episode)
        # Save logs to Tensorboard
        writer.add_scalar("training/score", normalized_score, episode)
        writer.add_scalar("training/accumulated_score", np.mean(accumulated_normalized_score), episode)
        writer.add_scalar("training/completion", completion_percentage, episode)
        writer.add_scalar("training/accumulated_completion", np.mean(accumulated_completion), episode)
        writer.add_scalar("training/deadlocks", deadlocks_percentage, episode)
        writer.add_scalar("training/accumulated_deadlocks", np.mean(accumulated_deadlocks), episode)
        writer.add_histogram("actions/distribution", np.array(action_probs), episode)
        writer.add_scalar("actions/nothing", action_probs[RailEnvActions.DO_NOTHING], episode)
        writer.add_scalar("actions/left", action_probs[RailEnvActions.MOVE_LEFT], episode)
        writer.add_scalar("actions/forward", action_probs[RailEnvActions.MOVE_FORWARD], episode)
        writer.add_scalar("actions/right", action_probs[RailEnvActions.MOVE_RIGHT], episode)
        writer.add_scalar("actions/stop", action_probs[RailEnvActions.STOP_MOVING], episode)
        writer.add_scalar("training/loss", ppo.loss, episode)
        writer.add_scalar("timer/reset", reset_timer.get(), episode)
        writer.add_scalar("timer/step", step_timer.get(), episode)
        writer.add_scalar("timer/learn", learn_timer.get(), episode)
        writer.add_scalar("timer/preproc", preproc_timer.get(), episode)
        writer.add_scalar("timer/total", training_timer.get_current(), episode)

    training_timer.end()


def eval_policy(env, action_size, ppo, train_params, env_params, n_eval_episodes, max_steps):
    action_count = [1] * action_size
    scores = []
    completions = []
    deads = []

    for episode in range(1, n_eval_episodes + 1):

        # Reset environment
        obs, info = env.reset(regenerate_rail=True, regenerate_schedule=True)
        decision_cells = find_decision_cells(env)

        # Score of the episode as a sum of scores of each step for statistics
        score = 0.0

        # Observation related information
        agent_obs = [None] * env.get_num_agents()
        deadlocks = [False for _ in range(env.get_num_agents())]
        shortest_path = [obs.get(a)[6] if obs.get(a) is not None else 0 for a in range(env.get_num_agents())]

        # Run episode
        for step in range(max_steps):
            # Action counter used for statistics
            action_dict = dict()

            # Set used to track agents that didn't skipped the action
            agents_in_action = set()

            # Mask initialization
            action_mask = [[1 * (0 if action == 0 and not train_params.allow_no_op else 1)
                            for action in range(action_size)] for _ in range(env.get_num_agents())]

            # Collect and preprocess observations and fill action dictionary
            for agent in env.get_agent_handles():
                """
                Agents always enter in the if at least once in the episode so there is no further controls.
                When obs is absent because the agent has reached its final goal the observation remains the same.
                """
                if obs[agent]:
                    agent_obs[agent] = normalize_observation(obs[agent], env_params.observation_tree_depth,
                                                             observation_radius=env_params.observation_radius)

                    if env_params.custom_observations:
<<<<<<< HEAD
                        agent_obs[agent] = custom_observation(env, agent, agent_obs, deadlocks)
=======
                        agent_obs[agent] = get_custom_observations(env, agent, agent_obs, deadlocks)
>>>>>>> 3e71d6b8

                    # Action mask modification only if action masking is True
                    if train_params.action_masking:
                        for action in range(action_size):
                            if env.agents[agent].status != RailAgentStatus.READY_TO_DEPART:
                                _, cell_valid, _, _, transition_valid = env._check_action_on_agent(
                                    RailEnvActions(action),
                                    env.agents[agent])
                                if not all([cell_valid, transition_valid]):
                                    action_mask[agent][action] = RailEnvActions.DO_NOTHING

                # Fill action dict
                # If an agent is in deadlock leave him learn
                if deadlocks[agent]:
                    action_dict[agent] = \
                        ppo.policy_old.act(np.append(agent_obs[agent], [agent]), None, action_mask[agent],
                                           action=torch.tensor(int(RailEnvActions.DO_NOTHING)).to(device))
                    agents_in_action.add(agent)
                # If can skip
                elif train_params.action_skipping \
                        and env.agents[agent].position is not None and env.rail.get_full_transitions(
                    env.agents[agent].position[0], env.agents[agent].position[1]) in decision_cells:
                    # We always insert in memory the last time step
                    if step == max_steps - 1:
                        action_dict[agent] = \
                            ppo.policy_old.act(np.append(agent_obs[agent], [agent]), None, action_mask[agent],
                                               action=torch.tensor(int(RailEnvActions.MOVE_FORWARD)).to(device))
                        agents_in_action.add(agent)
                    # Otherwise skip
                    else:
                        action_dict[agent] = int(RailEnvActions.MOVE_FORWARD)
                # Else
                elif info["status"][agent] in [RailAgentStatus.DONE, RailAgentStatus.DONE_REMOVED]:
                    action_dict[agent] = \
                        ppo.policy_old.act(np.append(agent_obs[agent], [agent]), None, action_mask[agent],
                                           action=torch.tensor(int(RailEnvActions.DO_NOTHING)).to(device))
                    agents_in_action.add(agent)
                else:
                    action_dict[agent] = \
                        ppo.policy_old.act(np.append(agent_obs[agent], [agent]), None, action_mask[agent])
                    agents_in_action.add(agent)

            # Update statistics
            for a in list(action_dict.values()):
                action_count[a] += 1

            # Environment step
            obs, rewards, done, info, _, new_deadlocks, _ = \
                step_shaping(env, action_dict, deadlocks, shortest_path, action_mask, env_params.invalid_action_penalty,
                             env_params.stop_penalty, env_params.deadlock_penalty,
                             env_params.shortest_path_penalty_coefficient,
                             env_params.done_bonus)

            # Update deadlocks
            deadlocks = new_deadlocks
            # Update score and compute total rewards equal to each agent
            score += np.sum(list(rewards.values()))

        scores.append(score / (max_steps * env.get_num_agents()))
        tasks_finished = sum(info["status"][a] in [RailAgentStatus.DONE, RailAgentStatus.DONE_REMOVED]
                             for a in env.get_agent_handles())
        completions.append(tasks_finished / max(1, env.get_num_agents()))
        deads.append(sum(deadlocks) / max(1, env.get_num_agents()))

    print("\t Eval: score {:.3f} done {:.1f} dead {:.1f}%".format(np.mean(scores), np.mean(completions) * 100.0,
                                                                  np.mean(deads) * 100.0))

    return scores, completions, deads


def format_action_prob(action_probs):
    action_probs = np.round(action_probs, 3)
    actions = ["↻", "←", "↑", "→", "◼"]

    buffer = ""
    for action, action_prob in zip(actions, action_probs):
        buffer += action + " " + "{:.3f}".format(action_prob) + " "

    return buffer


from datetime import datetime
myseed = 14

datehour = datetime.now().strftime("%m_%d_%Y_%H_%M_%S")
print(datehour)

environment_parameters = {
<<<<<<< HEAD
    "n_agents": 2,
    "x_dim": 35,
    "y_dim": 35,
=======
    "n_agents": 3,
    "x_dim": 16 * 3,
    "y_dim": 9 * 3,
>>>>>>> 3e71d6b8
    "n_cities": 5,
    "max_rails_between_cities": 2,
    "max_rails_in_city": 3,
    "seed": myseed,
    "observation_tree_depth": 5,
    "observation_radius": 100,
    "observation_max_path_depth": 100,
    # Malfunctions
    "malfunction_parameters": MalfunctionParameters(
        malfunction_rate=0,
        min_duration=15,
        max_duration=50),
    # Speeds
    "speed_profiles": {
        1.: 1.0,
        1. / 2.: 0.0,
        1. / 3.: 0.0,
        1. / 4.: 0.0},

    # ============================
    # Custom observations&rewards
    # ============================
    "custom_observations": True,

    "stop_penalty": -5.0,
    "invalid_action_penalty": -2.0,
    "deadlock_penalty": -10.0,
    "shortest_path_penalty_coefficient": 5.0,
    # 1.0 for skipping
    "done_bonus": 10.0,
}

training_parameters = {
    # ============================
    # Network architecture
    # ============================
    # Shared actor-critic layer
    # If shared is True then the considered sizes are taken from the critic
    "shared": False,
    # Policy network
    "critic_mlp_width": 256,
    "critic_mlp_depth": 4,
    "last_critic_layer_scaling": 0.1,
    # Actor network
    "actor_mlp_width": 128,
    "actor_mlp_depth": 4,
    "last_actor_layer_scaling": 0.01,
    # Adam learning rate
    "learning_rate": 0.001,
    # Adam epsilon
    "adam_eps": 1e-5,
    # Activation
    "activation": "Tanh",
    "lmbda": 0.95,
    "entropy_coefficient": 0.4,
    # Called also baseline cost in shared setting (0.5)
    # (C54): {0.001, 0.1, 1.0, 10.0, 100.0}
    "value_loss_coefficient": 0.001,

    # ============================
    # Training setup
    # ============================
    "n_episodes": 2500,
    # 512, 1024, 2048, 4096

    "horizon": 512,
    "epochs": 4,
    # 64, 128, 256
    "batch_size": 64,

    # ============================
    # Normalization and clipping
    # ============================
    # Discount factor (0.95, 0.97, 0.99, 0.999)
    "discount_factor": 0.99,
    "max_grad_norm": 0.5,
    # PPO-style value clipping
    "eps_clip": 0.25,

    # ============================
    # Advantage estimation
    # ============================
    # gae or n-steps
    "advantage_estimator": "gae",

    # ============================
    # Optimization and rendering
    # ============================
    # Save and evaluate interval
    "checkpoint_interval": None,
    "eval_episodes": None,
    "use_gpu": False,
    "render": False,
    "save_model_path": "checkpoint.pt",
    "load_model_path": "checkpoint.pt",
    "tensorboard_path": "log/",

    # ============================
    # Action Masking / Skipping
    # ============================
    "action_masking": True,
    "allow_no_op": False,
    "action_skipping": False,
}

"""
# Save on Google Drive on Colab
"save_model_path": "/content/drive/My Drive/Colab Notebooks/models/" + datehour + ".pt",
"load_model_path": "/content/drive/My Drive/Colab Notebooks/models/todo.pt",
"tensorboard_path": "/content/drive/My Drive/Colab Notebooks/logs" + datehour + "/",
"""

"""
# Mount Drive on Colab
from google.colab import drive
drive.mount("/content/drive", force_remount=True)

# Show Tensorboard on Colab
import tensorflow
%load_ext tensorboard
% tensorboard --logdir "/content/drive/My Drive/Colab Notebooks/logs_todo"
"""

train_multiple_agents(Namespace(**environment_parameters), Namespace(**training_parameters))<|MERGE_RESOLUTION|>--- conflicted
+++ resolved
@@ -687,9 +687,9 @@
 
     return obs, rewards, done, info, rewards_shaped, deadlocks, new_shortest_path
 
-def custom_observation(env, handle, agent_obs, deadlocks, rail_obs):
-
-<<<<<<< HEAD
+
+def get_custom_observations(env, handle, agent_obs, deadlocks, rail_obs):
+
     agent = env.agents[handle]
     if agent.status == RailAgentStatus.READY_TO_DEPART:
         agent_virtual_position = agent.initial_position
@@ -697,14 +697,6 @@
         agent_virtual_position = agent.position
     elif agent.status == RailAgentStatus.DONE:
         agent_virtual_position = agent.target
-=======
-def get_custom_observations(env, agent, agent_obs, deadlocks):
-    # Agent position normalized
-    if env.agents[agent].position is None:
-        pos_a_x = env.agents[agent].initial_position[0] / env.width
-        pos_a_y = env.agents[agent].initial_position[1] / env.height
-        a_direction = env.agents[agent].initial_direction / 4
->>>>>>> 3e71d6b8
     else:
         return None
 
@@ -917,11 +909,7 @@
                     agent_obs[agent] = normalize_observation(obs[agent], observation_tree_depth,
                                                              observation_radius=observation_radius)
                     if custom_observations:
-<<<<<<< HEAD
-                        agent_obs[agent] = custom_observation(env, agent, agent_obs, deadlocks, rail_obs)
-=======
-                        agent_obs[agent] = get_custom_observations(env, agent, agent_obs, deadlocks)
->>>>>>> 3e71d6b8
+                        agent_obs[agent] = get_custom_observations(env, agent, agent_obs, deadlocks, rail_obs)
 
                     # Action mask modification only if action masking is True
                     if train_params.action_masking:
@@ -1017,15 +1005,10 @@
                     show_predictions=False
                 )
 
-<<<<<<< HEAD
-        if episode % 50 == 0:
-            print("checkpoint")
-=======
             """
             if done["__all__"]:
                 break
             """
->>>>>>> 3e71d6b8
 
         # Collection information about training
         normalized_score = score / (max_steps * env.get_num_agents())
@@ -1145,6 +1128,9 @@
             # Set used to track agents that didn't skipped the action
             agents_in_action = set()
 
+            if env_params.custom_observations:
+                rail_obs = reset_rail_obs(env)
+
             # Mask initialization
             action_mask = [[1 * (0 if action == 0 and not train_params.allow_no_op else 1)
                             for action in range(action_size)] for _ in range(env.get_num_agents())]
@@ -1160,11 +1146,7 @@
                                                              observation_radius=env_params.observation_radius)
 
                     if env_params.custom_observations:
-<<<<<<< HEAD
-                        agent_obs[agent] = custom_observation(env, agent, agent_obs, deadlocks)
-=======
-                        agent_obs[agent] = get_custom_observations(env, agent, agent_obs, deadlocks)
->>>>>>> 3e71d6b8
+                        agent_obs[agent] = get_custom_observations(env, agent, agent_obs, deadlocks, rail_obs)
 
                     # Action mask modification only if action masking is True
                     if train_params.action_masking:
@@ -1253,15 +1235,9 @@
 print(datehour)
 
 environment_parameters = {
-<<<<<<< HEAD
-    "n_agents": 2,
-    "x_dim": 35,
-    "y_dim": 35,
-=======
     "n_agents": 3,
     "x_dim": 16 * 3,
     "y_dim": 9 * 3,
->>>>>>> 3e71d6b8
     "n_cities": 5,
     "max_rails_between_cities": 2,
     "max_rails_in_city": 3,

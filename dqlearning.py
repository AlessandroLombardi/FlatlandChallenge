import numpy as np
import matplotlib.pyplot as plt

from flatland.envs.rail_env import RailEnv
from flatland.envs.rail_generators import sparse_rail_generator
from flatland.utils.rendertools import RenderTool, AgentRenderVariant
from flatland.envs.rail_env_shortest_paths import get_shortest_paths
from tensorflow.python.keras.optimizer_v2.adam import Adam

from project.dqn.agent import SingleDQNAgent
from project.dqn.environment import SingleAgentEnvironment
from project.obs.single import SingleDQNAgentObs

"""
    Execution of the Deep Q-Learning algorithm for a single agent navigation
"""

# Render the environment
render = True
renderer = None
# Print stats within the episode
print_stats = True
# Print stats at the end of each episode
print_episode_stats = True
# Frequency of episodes to print
print_episode_stats_freq = 1

random_seed = 1
np.random.seed(random_seed)

action_to_direction = {0: 'no-op', 1: 'left', 2: 'forward', 3: 'right', 4: 'halt'}

<<<<<<< HEAD
WIDTH = 30
HEIGHT = 30
=======
EPISODES = 2
TIMESTEPS = 2000
>>>>>>> 9f297094

EPISODES = 15
# TODO: Change maximum timesteps (dependent to map size)
TIMESTEPS = 120

BATCH_SIZE = 10
UPDATE_TARGET_NETWORK = 5

env = RailEnv(
    width=WIDTH,
    height=HEIGHT,
    rail_generator=sparse_rail_generator(
        # Number of cities (= train stations)
        max_num_cities=3,
        # Distribute the cities evenly in a grid
        grid_mode=False,
        # Max number of rails connecting to a city
        max_rails_between_cities=1,
        # Number of parallel tracks in cities
        max_rails_in_city=1,
        seed=random_seed),
    obs_builder_object=SingleDQNAgentObs(),
    number_of_agents=1,
    random_seed=random_seed)


environment = SingleAgentEnvironment(env)
agents = [SingleDQNAgent(environment, Adam(lr=0.01)) for i in range(env.number_of_agents)]

agents[0].q_network.summary()

"""
Transform observation dictionary to neural network input (numpy column)
Args:
    observation: the observation to change
"""


def reshape_observation(observations):
    for a in range(env.number_of_agents):
        observations[a]["possible_directions"].extend([observations[a]["position"][0], observations[a]["position"][1]])
        observations[a] = np.array(observations[a]["possible_directions"]).reshape((-1, len(observations[a]["possible_directions"])))

    return observations


# Dictionary agent -> action used in step
action_dict = dict()

# Stats for each episode
stats = []
shortest_paths_rewards = []

for episode in range(0, EPISODES):
    # Reset the renderer
    if render:
        renderer = RenderTool(
            env,
            gl="PILSVG",
            agent_render_variant=AgentRenderVariant.AGENT_SHOWS_OPTIONS_AND_BOX,
            show_debug=True,
            screen_height=700,
            screen_width=1300)

    # Reset the environment
    old_observations, info = environment.reset()
    print(str(old_observations))
    old_observations = reshape_observation(old_observations)

    # Shortest path = number of intermediate states = number of states - 2 (excluding the first and the last one)
    shortest_paths_rewards.append(-(len(get_shortest_paths(env.distance_map, max_depth=25, agent_handle=0)[0])-2))

    # Initialize variables
    episode_reward = 0
    terminated = False

    # Episode stats
    action_counter = {0: 0, 1: 0, 2: 0, 3: 0, 4: 0}

    for time_step in range(TIMESTEPS):
        if print_stats:
            print("Episode " + str(time_step) + " in episode " + str(episode + 1))

        # Initially False, remains False if no agent updates it
        update_values = False

        # Choose actions
        for a in range(env.number_of_agents):
            if info["action_required"][a]:
                update_values = True
                action = agents[a].act(old_observations[a])
                action_counter[action] += 1
            else:
                action = 0
            if print_stats:
                print("Agent " + str(a) + " performs action: " + str(action))
            action_dict.update({a: action})

        # Apply the chosen actions
        new_observations, reward, terminated, info = environment.step(action_dict)

        if print_stats:
            print("Step (obs, reward, terminated, info): ")
            print(new_observations)
            print(reward)
            print(terminated)
            print(info)
            print("_______________________________")

        for a in range(env.number_of_agents):
            # Episode reward is the mean
            episode_reward += reward[a] / env.number_of_agents

            if update_values or terminated[a]:
                # Reshape the observations to feed the network
                new_observations = reshape_observation(new_observations)

                # Store S A R S' for each agent
                agents[a].store(old_observations[a], action_dict[a], reward[a], new_observations[a], terminated[a])

                old_observations = new_observations

        if time_step % UPDATE_TARGET_NETWORK == 0:
            for a in range(env.number_of_agents):
                agents[a].update_target_model()

        if render:
            renderer.render_env(show=True, show_observations=False, show_predictions=False)

        # Termination causes the end of the episode
        if terminated["__all__"] or time_step == TIMESTEPS - 1:
            for a in range(env.number_of_agents):
                agents[a].update_target_model()
            if render:
                renderer.close_window()
            break

        # Retrain when the batch is ready
        for a in range(env.number_of_agents):
            if len(agents[a].replay_buffer) > BATCH_SIZE:
                agents[a].retrain(BATCH_SIZE)

    if (episode + 1) % print_episode_stats_freq == 0:
        if print_episode_stats:
            print("**********************************")
            print("Episode: {}".format(episode + 1))
            print("Action counter: " + str(action_counter))
            print("Final reward: " + str(episode_reward))
            print("**********************************")
        stats.append({"action_counter": action_counter, "episode_reward": episode_reward})

rewards = []
for i in range (0, len(stats)):
    rewards.append(stats[i]["episode_reward"])

episodes = np.linspace(1, EPISODES, EPISODES)
fig, ax = plt.subplots()
plt.title("Episode reward vs optimal path reward")
plt.plot(episodes, np.subtract(shortest_paths_rewards, rewards))
ax.set_xlabel("Episode")
ax.set_ylabel("shortest_path_reward - episode_reward")

# The plot shows the number of overstep compared to the optimal e.g. optimal = -8, reward_realized = -9 => -8-(-9) = 1
plt.show()<|MERGE_RESOLUTION|>--- conflicted
+++ resolved
@@ -30,15 +30,10 @@
 
 action_to_direction = {0: 'no-op', 1: 'left', 2: 'forward', 3: 'right', 4: 'halt'}
 
-<<<<<<< HEAD
 WIDTH = 30
 HEIGHT = 30
-=======
-EPISODES = 2
-TIMESTEPS = 2000
->>>>>>> 9f297094
 
-EPISODES = 15
+EPISODES = 5
 # TODO: Change maximum timesteps (dependent to map size)
 TIMESTEPS = 120
 
